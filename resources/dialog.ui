<?xml version="1.0" encoding="UTF-8"?>
<ui version="4.0">
 <class>Dialog</class>
 <widget class="QDialog" name="Dialog">
  <property name="geometry">
   <rect>
    <x>0</x>
    <y>0</y>
<<<<<<< HEAD
    <width>984</width>
    <height>598</height>
=======
    <width>969</width>
    <height>584</height>
>>>>>>> 04d77a0f
   </rect>
  </property>
  <property name="windowTitle">
   <string>Dialog</string>
  </property>
  <layout class="QVBoxLayout" name="main_layout" stretch="0,0,0,0">
   <property name="spacing">
    <number>6</number>
   </property>
   <property name="margin">
    <number>0</number>
   </property>
   <item>
    <widget class="AnimatedStackedWidget" name="stackedWidget">
     <property name="currentIndex">
<<<<<<< HEAD
      <number>4</number>
=======
      <number>7</number>
>>>>>>> 04d77a0f
     </property>
     <widget class="QWidget" name="drop_page">
      <layout class="QVBoxLayout" name="verticalLayout_2">
       <property name="leftMargin">
        <number>12</number>
       </property>
       <property name="topMargin">
        <number>12</number>
       </property>
       <property name="rightMargin">
        <number>12</number>
       </property>
       <property name="bottomMargin">
        <number>0</number>
       </property>
       <item>
        <layout class="QHBoxLayout" name="horizontalLayout_9">
         <item>
          <spacer name="horizontalSpacer_9">
           <property name="orientation">
            <enum>Qt::Horizontal</enum>
           </property>
           <property name="sizeHint" stdset="0">
            <size>
             <width>40</width>
             <height>20</height>
            </size>
           </property>
          </spacer>
         </item>
         <item>
          <widget class="QPushButton" name="drop_page_settings_button">
           <property name="maximumSize">
            <size>
             <width>22</width>
             <height>22</height>
            </size>
           </property>
           <property name="layoutDirection">
            <enum>Qt::LeftToRight</enum>
           </property>
           <property name="text">
            <string/>
           </property>
           <property name="icon">
            <iconset resource="resources.qrc">
             <normaloff>:/tk_multi_importcut/settings_dialog_gear_icon.png</normaloff>:/tk_multi_importcut/settings_dialog_gear_icon.png</iconset>
           </property>
           <property name="iconSize">
            <size>
             <width>44</width>
             <height>20</height>
            </size>
           </property>
           <property name="flat">
            <bool>true</bool>
           </property>
          </widget>
         </item>
        </layout>
       </item>
       <item>
        <widget class="DropAreaFrame" name="drop_area_frame">
         <property name="frameShape">
          <enum>QFrame::StyledPanel</enum>
         </property>
         <property name="frameShadow">
          <enum>QFrame::Raised</enum>
         </property>
         <layout class="QVBoxLayout" name="verticalLayout_12" stretch="0,0,0,0,0,0,0">
          <property name="spacing">
           <number>0</number>
          </property>
          <property name="margin">
           <number>0</number>
          </property>
          <item>
           <layout class="QHBoxLayout" name="horizontalLayout_12">
            <property name="spacing">
             <number>0</number>
            </property>
            <property name="leftMargin">
             <number>27</number>
            </property>
            <property name="topMargin">
             <number>30</number>
            </property>
            <item>
             <widget class="QLabel" name="edl_added_icon">
              <property name="enabled">
               <bool>false</bool>
              </property>
              <property name="minimumSize">
               <size>
                <width>0</width>
                <height>30</height>
               </size>
              </property>
              <property name="maximumSize">
               <size>
                <width>30</width>
                <height>30</height>
               </size>
              </property>
              <property name="text">
               <string/>
              </property>
              <property name="pixmap">
               <pixmap resource="resources.qrc">:/tk_multi_importcut/edl_added_icon_30px.png</pixmap>
              </property>
              <property name="scaledContents">
               <bool>true</bool>
              </property>
             </widget>
            </item>
            <item>
             <widget class="QLabel" name="mov_added_icon">
              <property name="enabled">
               <bool>false</bool>
              </property>
              <property name="sizePolicy">
               <sizepolicy hsizetype="Preferred" vsizetype="Preferred">
                <horstretch>0</horstretch>
                <verstretch>0</verstretch>
               </sizepolicy>
              </property>
              <property name="minimumSize">
               <size>
                <width>0</width>
                <height>30</height>
               </size>
              </property>
              <property name="maximumSize">
               <size>
                <width>30</width>
                <height>30</height>
               </size>
              </property>
              <property name="text">
               <string/>
              </property>
              <property name="pixmap">
               <pixmap resource="resources.qrc">:/tk_multi_importcut/mov_added_icon_30px.png</pixmap>
              </property>
              <property name="scaledContents">
               <bool>true</bool>
              </property>
             </widget>
            </item>
            <item>
             <widget class="QLabel" name="file_added_label">
              <property name="minimumSize">
               <size>
                <width>0</width>
                <height>30</height>
               </size>
              </property>
              <property name="text">
               <string>testing</string>
              </property>
              <property name="indent">
               <number>10</number>
              </property>
             </widget>
            </item>
           </layout>
          </item>
          <item>
           <layout class="QHBoxLayout" name="horizontalLayout_13">
            <property name="topMargin">
             <number>40</number>
            </property>
            <item>
             <widget class="QLabel" name="drop_area_icon_label">
              <property name="sizePolicy">
               <sizepolicy hsizetype="Preferred" vsizetype="Preferred">
                <horstretch>0</horstretch>
                <verstretch>0</verstretch>
               </sizepolicy>
              </property>
              <property name="maximumSize">
               <size>
                <width>184</width>
                <height>80</height>
               </size>
              </property>
              <property name="text">
               <string/>
              </property>
              <property name="pixmap">
               <pixmap resource="resources.qrc">:/tk_multi_importcut/edl_mov_icon.png</pixmap>
              </property>
              <property name="scaledContents">
               <bool>true</bool>
              </property>
              <property name="alignment">
               <set>Qt::AlignCenter</set>
              </property>
             </widget>
            </item>
           </layout>
          </item>
          <item>
           <spacer name="verticalSpacer_7">
            <property name="orientation">
             <enum>Qt::Vertical</enum>
            </property>
            <property name="sizeType">
             <enum>QSizePolicy::Fixed</enum>
            </property>
            <property name="sizeHint" stdset="0">
             <size>
              <width>20</width>
              <height>25</height>
             </size>
            </property>
           </spacer>
          </item>
          <item>
           <layout class="QVBoxLayout" name="verticalLayout_11">
            <property name="spacing">
             <number>0</number>
            </property>
            <item>
             <widget class="QLabel" name="drop_area_label">
              <property name="lineWidth">
               <number>1</number>
              </property>
              <property name="midLineWidth">
               <number>0</number>
              </property>
              <property name="text">
               <string>DRAG &amp; DROP</string>
              </property>
              <property name="alignment">
               <set>Qt::AlignHCenter|Qt::AlignTop</set>
              </property>
              <property name="indent">
               <number>0</number>
              </property>
             </widget>
            </item>
           </layout>
          </item>
          <item>
           <layout class="QVBoxLayout" name="verticalLayout_14">
            <property name="spacing">
             <number>0</number>
            </property>
            <item>
             <widget class="QLabel" name="label_2">
              <property name="text">
               <string>EDL &amp; MOV</string>
              </property>
              <property name="alignment">
               <set>Qt::AlignHCenter|Qt::AlignTop</set>
              </property>
              <property name="wordWrap">
               <bool>false</bool>
              </property>
              <property name="indent">
               <number>0</number>
              </property>
             </widget>
            </item>
           </layout>
          </item>
          <item>
           <widget class="QLabel" name="instructions_label">
            <property name="text">
             <string>Import Cut EDL and optional MOV.</string>
            </property>
            <property name="alignment">
             <set>Qt::AlignCenter</set>
            </property>
            <property name="margin">
             <number>15</number>
            </property>
            <property name="indent">
             <number>0</number>
            </property>
           </widget>
          </item>
          <item>
           <spacer name="verticalSpacer_6">
            <property name="orientation">
             <enum>Qt::Vertical</enum>
            </property>
            <property name="sizeHint" stdset="0">
             <size>
              <width>20</width>
              <height>40</height>
             </size>
            </property>
           </spacer>
          </item>
         </layout>
        </widget>
       </item>
      </layout>
     </widget>
     <widget class="QWidget" name="project_list_page">
      <layout class="QVBoxLayout" name="verticalLayout_10">
       <property name="spacing">
        <number>0</number>
       </property>
       <property name="topMargin">
        <number>0</number>
       </property>
       <property name="bottomMargin">
        <number>0</number>
       </property>
       <item>
        <layout class="QHBoxLayout" name="horizontalLayout_10" stretch="0,1,0,0">
         <property name="spacing">
          <number>12</number>
         </property>
         <property name="leftMargin">
          <number>12</number>
         </property>
         <property name="topMargin">
          <number>4</number>
         </property>
         <property name="bottomMargin">
          <number>4</number>
         </property>
         <item>
          <widget class="QLabel" name="importing_edl_label_2">
           <property name="minimumSize">
            <size>
             <width>200</width>
             <height>0</height>
            </size>
           </property>
           <property name="text">
            <string>Treating blah...</string>
           </property>
           <property name="alignment">
            <set>Qt::AlignLeading|Qt::AlignLeft|Qt::AlignVCenter</set>
           </property>
          </widget>
         </item>
         <item>
          <widget class="QLabel" name="select_project_label">
           <property name="text">
            <string>Select Project</string>
           </property>
           <property name="alignment">
            <set>Qt::AlignCenter</set>
           </property>
          </widget>
         </item>
         <item>
          <widget class="SearchWidget" name="projects_search_line_edit">
           <property name="sizePolicy">
            <sizepolicy hsizetype="Fixed" vsizetype="Preferred">
             <horstretch>0</horstretch>
             <verstretch>0</verstretch>
            </sizepolicy>
           </property>
           <property name="minimumSize">
            <size>
             <width>200</width>
             <height>30</height>
            </size>
           </property>
           <property name="text">
            <string/>
           </property>
           <property name="cursorPosition">
            <number>0</number>
           </property>
           <property name="placeholderText">
            <string>Search Projects</string>
           </property>
          </widget>
         </item>
         <item>
          <widget class="QPushButton" name="project_page_settings_button">
           <property name="maximumSize">
            <size>
             <width>22</width>
             <height>20</height>
            </size>
           </property>
           <property name="text">
            <string/>
           </property>
           <property name="icon">
            <iconset resource="resources.qrc">
             <normaloff>:/tk_multi_importcut/settings_dialog_gear_icon.png</normaloff>:/tk_multi_importcut/settings_dialog_gear_icon.png</iconset>
           </property>
           <property name="iconSize">
            <size>
             <width>22</width>
             <height>20</height>
            </size>
           </property>
           <property name="flat">
            <bool>true</bool>
           </property>
          </widget>
         </item>
        </layout>
       </item>
       <item>
        <widget class="QScrollArea" name="project_scroll_area">
         <property name="widgetResizable">
          <bool>true</bool>
         </property>
         <widget class="QWidget" name="project_area">
          <property name="geometry">
           <rect>
            <x>0</x>
            <y>0</y>
<<<<<<< HEAD
            <width>98</width>
            <height>28</height>
=======
            <width>949</width>
            <height>469</height>
>>>>>>> 04d77a0f
           </rect>
          </property>
          <layout class="QGridLayout" name="project_grid" rowstretch="0">
           <property name="margin">
            <number>2</number>
           </property>
           <property name="spacing">
            <number>2</number>
           </property>
           <item row="0" column="0" colspan="2">
            <spacer name="verticalSpacer_11">
             <property name="orientation">
              <enum>Qt::Vertical</enum>
             </property>
             <property name="sizeHint" stdset="0">
              <size>
               <width>20</width>
               <height>40</height>
              </size>
             </property>
            </spacer>
           </item>
          </layout>
         </widget>
        </widget>
       </item>
      </layout>
     </widget>
     <widget class="QWidget" name="entity_types_page">
      <layout class="QVBoxLayout" name="verticalLayout_8" stretch="0">
       <item>
        <layout class="QHBoxLayout" name="horizontalLayout_2" stretch="1">
         <property name="leftMargin">
          <number>12</number>
         </property>
         <property name="rightMargin">
          <number>0</number>
         </property>
         <item>
          <widget class="QLabel" name="entity_picker_title_label">
           <property name="text">
            <string>This screen is never shown as this step is now combined with the Entities screen (next screen).
This screen is kept so we have a direct match between internal steps and screens</string>
           </property>
           <property name="alignment">
            <set>Qt::AlignCenter</set>
           </property>
          </widget>
         </item>
        </layout>
       </item>
      </layout>
     </widget>
     <widget class="QWidget" name="entities_list_page">
      <property name="sizePolicy">
       <sizepolicy hsizetype="Preferred" vsizetype="Preferred">
        <horstretch>0</horstretch>
        <verstretch>0</verstretch>
       </sizepolicy>
      </property>
      <property name="minimumSize">
       <size>
        <width>0</width>
        <height>0</height>
       </size>
      </property>
      <layout class="QVBoxLayout" name="verticalLayout_3">
       <property name="spacing">
        <number>0</number>
       </property>
       <property name="leftMargin">
        <number>12</number>
       </property>
       <property name="topMargin">
        <number>0</number>
       </property>
       <property name="rightMargin">
        <number>12</number>
       </property>
       <property name="bottomMargin">
        <number>0</number>
       </property>
       <item>
        <layout class="QHBoxLayout" name="horizontalLayout_7" stretch="0,1,0,0,0">
         <property name="spacing">
          <number>12</number>
         </property>
         <property name="sizeConstraint">
          <enum>QLayout::SetDefaultConstraint</enum>
         </property>
         <property name="leftMargin">
          <number>0</number>
         </property>
         <property name="topMargin">
          <number>4</number>
         </property>
         <property name="rightMargin">
          <number>0</number>
         </property>
         <property name="bottomMargin">
          <number>4</number>
         </property>
         <item>
          <layout class="QHBoxLayout" name="entity_buttons_layout">
           <property name="spacing">
            <number>5</number>
           </property>
          </layout>
         </item>
         <item>
          <widget class="QLabel" name="entities_title_label">
           <property name="text">
            <string>Select Link for Cut</string>
           </property>
           <property name="alignment">
            <set>Qt::AlignRight|Qt::AlignTrailing|Qt::AlignVCenter</set>
           </property>
          </widget>
         </item>
         <item>
          <spacer name="horizontalSpacer_10">
           <property name="orientation">
            <enum>Qt::Horizontal</enum>
           </property>
           <property name="sizeHint" stdset="0">
            <size>
             <width>155</width>
             <height>20</height>
            </size>
           </property>
          </spacer>
         </item>
         <item>
          <widget class="SearchWidget" name="entities_search_line_edit">
           <property name="sizePolicy">
            <sizepolicy hsizetype="Fixed" vsizetype="Preferred">
             <horstretch>0</horstretch>
             <verstretch>0</verstretch>
            </sizepolicy>
           </property>
           <property name="minimumSize">
            <size>
             <width>200</width>
             <height>30</height>
            </size>
           </property>
           <property name="baseSize">
            <size>
             <width>0</width>
             <height>0</height>
            </size>
           </property>
           <property name="placeholderText">
            <string>Search Sequences</string>
           </property>
          </widget>
         </item>
         <item>
          <widget class="QPushButton" name="entities_page_settings_button">
           <property name="maximumSize">
            <size>
             <width>22</width>
             <height>20</height>
            </size>
           </property>
           <property name="text">
            <string/>
           </property>
           <property name="icon">
            <iconset resource="resources.qrc">
             <normaloff>:/tk_multi_importcut/settings_dialog_gear_icon.png</normaloff>:/tk_multi_importcut/settings_dialog_gear_icon.png</iconset>
           </property>
           <property name="iconSize">
            <size>
             <width>22</width>
             <height>20</height>
            </size>
           </property>
           <property name="flat">
            <bool>true</bool>
           </property>
          </widget>
         </item>
        </layout>
       </item>
       <item>
        <widget class="QScrollArea" name="entity_scroll_area">
         <property name="widgetResizable">
          <bool>true</bool>
         </property>
         <widget class="QWidget" name="entity_area">
          <property name="geometry">
           <rect>
            <x>0</x>
            <y>0</y>
            <width>943</width>
            <height>469</height>
           </rect>
          </property>
          <property name="styleSheet">
           <string notr="true"/>
          </property>
          <layout class="QHBoxLayout" name="horizontalLayout_5" stretch="0">
           <property name="spacing">
            <number>6</number>
           </property>
           <property name="margin">
            <number>0</number>
           </property>
           <item>
            <widget class="QStackedWidget" name="entities_type_stacked_widget">
             <property name="currentIndex">
              <number>0</number>
             </property>
             <widget class="QWidget" name="page_1">
              <layout class="QGridLayout" name="gridLayout">
               <property name="margin">
                <number>2</number>
               </property>
               <property name="spacing">
                <number>2</number>
               </property>
               <item row="0" column="0">
                <spacer name="verticalSpacer">
                 <property name="orientation">
                  <enum>Qt::Vertical</enum>
                 </property>
                 <property name="sizeHint" stdset="0">
                  <size>
                   <width>20</width>
                   <height>398</height>
                  </size>
                 </property>
                </spacer>
               </item>
              </layout>
             </widget>
             <widget class="QWidget" name="page_2">
              <layout class="QGridLayout" name="gridLayout_3">
               <property name="margin">
                <number>2</number>
               </property>
               <property name="spacing">
                <number>2</number>
               </property>
               <item row="0" column="0">
                <spacer name="verticalSpacer_12">
                 <property name="orientation">
                  <enum>Qt::Vertical</enum>
                 </property>
                 <property name="sizeHint" stdset="0">
                  <size>
                   <width>20</width>
                   <height>398</height>
                  </size>
                 </property>
                </spacer>
               </item>
              </layout>
             </widget>
             <widget class="QWidget" name="page_3">
              <layout class="QGridLayout" name="gridLayout_4">
               <property name="margin">
                <number>2</number>
               </property>
               <property name="spacing">
                <number>2</number>
               </property>
               <item row="0" column="0">
                <spacer name="verticalSpacer_13">
                 <property name="orientation">
                  <enum>Qt::Vertical</enum>
                 </property>
                 <property name="sizeHint" stdset="0">
                  <size>
                   <width>20</width>
                   <height>398</height>
                  </size>
                 </property>
                </spacer>
               </item>
              </layout>
             </widget>
             <widget class="QWidget" name="page_4">
              <layout class="QGridLayout" name="gridLayout_5">
               <property name="margin">
                <number>2</number>
               </property>
               <property name="spacing">
                <number>2</number>
               </property>
               <item row="0" column="0">
                <spacer name="verticalSpacer_14">
                 <property name="orientation">
                  <enum>Qt::Vertical</enum>
                 </property>
                 <property name="sizeHint" stdset="0">
                  <size>
                   <width>20</width>
                   <height>398</height>
                  </size>
                 </property>
                </spacer>
               </item>
              </layout>
             </widget>
             <widget class="QWidget" name="page_5">
              <layout class="QGridLayout" name="gridLayout_6">
               <property name="margin">
                <number>2</number>
               </property>
               <property name="spacing">
                <number>2</number>
               </property>
               <item row="0" column="0">
                <spacer name="verticalSpacer_15">
                 <property name="orientation">
                  <enum>Qt::Vertical</enum>
                 </property>
                 <property name="sizeHint" stdset="0">
                  <size>
                   <width>20</width>
                   <height>398</height>
                  </size>
                 </property>
                </spacer>
               </item>
              </layout>
             </widget>
            </widget>
           </item>
          </layout>
         </widget>
        </widget>
       </item>
      </layout>
     </widget>
     <widget class="QWidget" name="cut_list_page">
      <layout class="QVBoxLayout" name="verticalLayout_6">
       <property name="spacing">
        <number>0</number>
       </property>
       <property name="leftMargin">
        <number>12</number>
       </property>
       <property name="topMargin">
        <number>0</number>
       </property>
       <property name="rightMargin">
        <number>12</number>
       </property>
       <property name="bottomMargin">
        <number>0</number>
       </property>
       <item>
        <layout class="QHBoxLayout" name="horizontalLayout_6" stretch="0,0,1,0,0,0">
         <property name="spacing">
          <number>12</number>
         </property>
         <property name="leftMargin">
          <number>12</number>
         </property>
         <property name="topMargin">
          <number>4</number>
         </property>
         <property name="rightMargin">
          <number>0</number>
         </property>
         <property name="bottomMargin">
          <number>4</number>
         </property>
         <item>
          <widget class="QLabel" name="selected_entity_label">
           <property name="sizePolicy">
            <sizepolicy hsizetype="Fixed" vsizetype="Preferred">
             <horstretch>0</horstretch>
             <verstretch>0</verstretch>
            </sizepolicy>
           </property>
           <property name="minimumSize">
            <size>
             <width>200</width>
             <height>0</height>
            </size>
           </property>
           <property name="text">
            <string/>
           </property>
          </widget>
         </item>
         <item>
          <spacer name="horizontalSpacer_6">
           <property name="orientation">
            <enum>Qt::Horizontal</enum>
           </property>
           <property name="sizeType">
            <enum>QSizePolicy::Fixed</enum>
           </property>
           <property name="sizeHint" stdset="0">
            <size>
             <width>90</width>
             <height>20</height>
            </size>
           </property>
          </spacer>
         </item>
         <item>
          <widget class="QLabel" name="cuts_title_label">
           <property name="text">
            <string>Compare to Previous Cut</string>
           </property>
           <property name="alignment">
            <set>Qt::AlignCenter</set>
           </property>
          </widget>
         </item>
         <item>
          <widget class="QPushButton" name="cuts_sort_button">
           <property name="sizePolicy">
            <sizepolicy hsizetype="Fixed" vsizetype="Preferred">
             <horstretch>0</horstretch>
             <verstretch>0</verstretch>
            </sizepolicy>
           </property>
           <property name="minimumSize">
            <size>
             <width>90</width>
             <height>0</height>
            </size>
           </property>
           <property name="baseSize">
            <size>
             <width>0</width>
             <height>0</height>
            </size>
           </property>
           <property name="text">
            <string>Sort ...</string>
           </property>
           <property name="flat">
            <bool>true</bool>
           </property>
          </widget>
         </item>
         <item>
          <widget class="SearchWidget" name="search_line_edit">
           <property name="sizePolicy">
            <sizepolicy hsizetype="Fixed" vsizetype="Preferred">
             <horstretch>0</horstretch>
             <verstretch>0</verstretch>
            </sizepolicy>
           </property>
           <property name="minimumSize">
            <size>
             <width>200</width>
             <height>30</height>
            </size>
           </property>
           <property name="placeholderText">
            <string>Search Cut</string>
           </property>
          </widget>
         </item>
         <item>
          <widget class="QPushButton" name="cut_list_page_settings_button">
           <property name="maximumSize">
            <size>
             <width>22</width>
             <height>20</height>
            </size>
           </property>
           <property name="text">
            <string/>
           </property>
           <property name="icon">
            <iconset resource="resources.qrc">
             <normaloff>:/tk_multi_importcut/settings_dialog_gear_icon.png</normaloff>:/tk_multi_importcut/settings_dialog_gear_icon.png</iconset>
           </property>
           <property name="iconSize">
            <size>
             <width>22</width>
             <height>22</height>
            </size>
           </property>
           <property name="flat">
            <bool>true</bool>
           </property>
          </widget>
         </item>
        </layout>
       </item>
       <item>
        <widget class="QScrollArea" name="scrollArea_3">
         <property name="widgetResizable">
          <bool>true</bool>
         </property>
         <widget class="QWidget" name="cuts_area">
          <property name="geometry">
           <rect>
            <x>0</x>
            <y>0</y>
<<<<<<< HEAD
            <width>958</width>
            <height>460</height>
=======
            <width>943</width>
            <height>469</height>
>>>>>>> 04d77a0f
           </rect>
          </property>
          <layout class="QGridLayout" name="cuts_grid">
           <property name="margin">
            <number>2</number>
           </property>
           <property name="spacing">
            <number>2</number>
           </property>
           <item row="1" column="0">
            <spacer name="verticalSpacer_5">
             <property name="orientation">
              <enum>Qt::Vertical</enum>
             </property>
             <property name="sizeType">
              <enum>QSizePolicy::Expanding</enum>
             </property>
             <property name="sizeHint" stdset="0">
              <size>
               <width>20</width>
               <height>0</height>
              </size>
             </property>
            </spacer>
           </item>
          </layout>
         </widget>
        </widget>
       </item>
      </layout>
     </widget>
     <widget class="QWidget" name="cut_summary_page">
      <layout class="QVBoxLayout" name="verticalLayout_4" stretch="0,0,0">
       <property name="spacing">
        <number>0</number>
       </property>
       <property name="margin">
        <number>0</number>
       </property>
       <item>
        <widget class="QFrame" name="cut_summary_selectors_frame">
         <property name="frameShape">
          <enum>QFrame::StyledPanel</enum>
         </property>
         <property name="frameShadow">
          <enum>QFrame::Raised</enum>
         </property>
         <layout class="QHBoxLayout" name="horizontalLayout_8" stretch="0,0,0,0,0,0,1,0,0,0">
          <property name="spacing">
           <number>12</number>
          </property>
          <item>
           <widget class="SelectorButton" name="total_button">
            <property name="sizePolicy">
             <sizepolicy hsizetype="Fixed" vsizetype="Preferred">
              <horstretch>0</horstretch>
              <verstretch>0</verstretch>
             </sizepolicy>
            </property>
            <property name="minimumSize">
             <size>
              <width>70</width>
              <height>20</height>
             </size>
            </property>
            <property name="baseSize">
             <size>
              <width>0</width>
              <height>70</height>
             </size>
            </property>
            <property name="text">
             <string>Total</string>
            </property>
            <property name="checkable">
             <bool>true</bool>
            </property>
            <property name="checked">
             <bool>true</bool>
            </property>
            <property name="autoExclusive">
             <bool>true</bool>
            </property>
            <property name="flat">
             <bool>true</bool>
            </property>
           </widget>
          </item>
          <item>
           <widget class="SelectorButton" name="new_select_button">
            <property name="sizePolicy">
             <sizepolicy hsizetype="Preferred" vsizetype="Fixed">
              <horstretch>0</horstretch>
              <verstretch>0</verstretch>
             </sizepolicy>
            </property>
            <property name="baseSize">
             <size>
              <width>0</width>
              <height>70</height>
             </size>
            </property>
            <property name="text">
             <string>New</string>
            </property>
            <property name="checkable">
             <bool>true</bool>
            </property>
            <property name="checked">
             <bool>false</bool>
            </property>
            <property name="autoExclusive">
             <bool>true</bool>
            </property>
            <property name="flat">
             <bool>true</bool>
            </property>
           </widget>
          </item>
          <item>
           <widget class="SelectorButton" name="omitted_select_button">
            <property name="sizePolicy">
             <sizepolicy hsizetype="Preferred" vsizetype="Fixed">
              <horstretch>0</horstretch>
              <verstretch>0</verstretch>
             </sizepolicy>
            </property>
            <property name="baseSize">
             <size>
              <width>0</width>
              <height>70</height>
             </size>
            </property>
            <property name="text">
             <string>Omitted</string>
            </property>
            <property name="checkable">
             <bool>true</bool>
            </property>
            <property name="autoExclusive">
             <bool>true</bool>
            </property>
            <property name="flat">
             <bool>true</bool>
            </property>
           </widget>
          </item>
          <item>
           <widget class="SelectorButton" name="reinstated_select_button">
            <property name="sizePolicy">
             <sizepolicy hsizetype="Preferred" vsizetype="Fixed">
              <horstretch>0</horstretch>
              <verstretch>0</verstretch>
             </sizepolicy>
            </property>
            <property name="baseSize">
             <size>
              <width>0</width>
              <height>70</height>
             </size>
            </property>
            <property name="text">
             <string>Reinstated</string>
            </property>
            <property name="checkable">
             <bool>true</bool>
            </property>
            <property name="autoExclusive">
             <bool>true</bool>
            </property>
            <property name="flat">
             <bool>true</bool>
            </property>
           </widget>
          </item>
          <item>
           <widget class="SelectorButton" name="cut_change_select_button">
            <property name="sizePolicy">
             <sizepolicy hsizetype="Preferred" vsizetype="Fixed">
              <horstretch>0</horstretch>
              <verstretch>0</verstretch>
             </sizepolicy>
            </property>
            <property name="baseSize">
             <size>
              <width>0</width>
              <height>70</height>
             </size>
            </property>
            <property name="text">
             <string>Cut Changes</string>
            </property>
            <property name="checkable">
             <bool>true</bool>
            </property>
            <property name="autoExclusive">
             <bool>true</bool>
            </property>
            <property name="flat">
             <bool>true</bool>
            </property>
           </widget>
          </item>
          <item>
           <widget class="SelectorButton" name="rescan_select_button">
            <property name="sizePolicy">
             <sizepolicy hsizetype="Preferred" vsizetype="Fixed">
              <horstretch>0</horstretch>
              <verstretch>0</verstretch>
             </sizepolicy>
            </property>
            <property name="baseSize">
             <size>
              <width>0</width>
              <height>70</height>
             </size>
            </property>
            <property name="text">
             <string>Rescan Needed</string>
            </property>
            <property name="checkable">
             <bool>true</bool>
            </property>
            <property name="autoExclusive">
             <bool>true</bool>
            </property>
            <property name="flat">
             <bool>true</bool>
            </property>
           </widget>
          </item>
          <item>
           <spacer name="horizontalSpacer_2">
            <property name="orientation">
             <enum>Qt::Horizontal</enum>
            </property>
            <property name="sizeHint" stdset="0">
             <size>
              <width>40</width>
              <height>20</height>
             </size>
            </property>
           </spacer>
          </item>
          <item>
           <widget class="QCheckBox" name="only_vfx_check_box">
            <property name="sizePolicy">
             <sizepolicy hsizetype="Minimum" vsizetype="Preferred">
              <horstretch>0</horstretch>
              <verstretch>0</verstretch>
             </sizepolicy>
            </property>
            <property name="text">
             <string>Hide Non-VFX Shots</string>
            </property>
           </widget>
          </item>
          <item>
<<<<<<< HEAD
           <widget class="QPushButton" name="cut_summary_page_settings_button">
=======
           <spacer name="horizontalSpacer_11">
            <property name="orientation">
             <enum>Qt::Horizontal</enum>
            </property>
            <property name="sizeHint" stdset="0">
             <size>
              <width>40</width>
              <height>20</height>
             </size>
            </property>
           </spacer>
          </item>
          <item>
           <widget class="QPushButton" name="settings_page_5_button">
>>>>>>> 04d77a0f
            <property name="maximumSize">
             <size>
              <width>22</width>
              <height>20</height>
             </size>
            </property>
            <property name="text">
             <string/>
            </property>
            <property name="icon">
             <iconset resource="resources.qrc">
              <normaloff>:/tk_multi_importcut/settings_dialog_gear_icon.png</normaloff>:/tk_multi_importcut/settings_dialog_gear_icon.png</iconset>
            </property>
            <property name="iconSize">
             <size>
              <width>22</width>
              <height>20</height>
             </size>
            </property>
            <property name="flat">
             <bool>true</bool>
            </property>
           </widget>
          </item>
         </layout>
        </widget>
       </item>
       <item>
        <widget class="Line" name="line_2">
         <property name="orientation">
          <enum>Qt::Horizontal</enum>
         </property>
        </widget>
       </item>
       <item>
        <layout class="QVBoxLayout" name="verticalLayout_7">
         <property name="leftMargin">
          <number>12</number>
         </property>
         <property name="rightMargin">
          <number>12</number>
         </property>
         <item>
          <widget class="QLabel" name="cut_summary_title_label">
           <property name="minimumSize">
            <size>
             <width>0</width>
             <height>30</height>
            </size>
           </property>
           <property name="text">
            <string/>
           </property>
           <property name="alignment">
            <set>Qt::AlignCenter</set>
           </property>
          </widget>
         </item>
         <item>
          <widget class="QScrollArea" name="scrollArea_2">
           <property name="widgetResizable">
            <bool>true</bool>
           </property>
           <widget class="QWidget" name="cut_summary_widgets">
            <property name="geometry">
             <rect>
              <x>0</x>
              <y>0</y>
              <width>943</width>
              <height>423</height>
             </rect>
            </property>
            <layout class="QVBoxLayout" name="cutsummary_list" stretch="0">
             <property name="spacing">
              <number>2</number>
             </property>
             <property name="margin">
              <number>2</number>
             </property>
             <item>
              <spacer name="verticalSpacer_2">
               <property name="orientation">
                <enum>Qt::Vertical</enum>
               </property>
               <property name="sizeType">
                <enum>QSizePolicy::Preferred</enum>
               </property>
               <property name="sizeHint" stdset="0">
                <size>
                 <width>0</width>
                 <height>0</height>
                </size>
               </property>
              </spacer>
             </item>
            </layout>
           </widget>
          </widget>
         </item>
        </layout>
       </item>
      </layout>
     </widget>
     <widget class="QWidget" name="progress_page">
      <layout class="QGridLayout" name="gridLayout_2" rowstretch="0,0,0,0,0" columnstretch="1,3,1">
       <item row="2" column="0">
        <spacer name="horizontalSpacer_7">
         <property name="orientation">
          <enum>Qt::Horizontal</enum>
         </property>
         <property name="sizeHint" stdset="0">
          <size>
           <width>40</width>
           <height>20</height>
          </size>
         </property>
        </spacer>
       </item>
       <item row="2" column="2">
        <spacer name="horizontalSpacer_8">
         <property name="orientation">
          <enum>Qt::Horizontal</enum>
         </property>
         <property name="sizeHint" stdset="0">
          <size>
           <width>40</width>
           <height>20</height>
          </size>
         </property>
        </spacer>
       </item>
       <item row="2" column="1">
        <widget class="QProgressBar" name="progress_bar">
         <property name="sizePolicy">
          <sizepolicy hsizetype="Preferred" vsizetype="Preferred">
           <horstretch>0</horstretch>
           <verstretch>0</verstretch>
          </sizepolicy>
         </property>
         <property name="maximumSize">
          <size>
           <width>16777215</width>
           <height>16777215</height>
          </size>
         </property>
         <property name="value">
          <number>24</number>
         </property>
         <property name="textVisible">
          <bool>false</bool>
         </property>
        </widget>
       </item>
       <item row="4" column="1">
        <spacer name="verticalSpacer_8">
         <property name="orientation">
          <enum>Qt::Vertical</enum>
         </property>
         <property name="sizeHint" stdset="0">
          <size>
           <width>20</width>
           <height>40</height>
          </size>
         </property>
        </spacer>
       </item>
       <item row="0" column="1">
        <spacer name="verticalSpacer_9">
         <property name="orientation">
          <enum>Qt::Vertical</enum>
         </property>
         <property name="sizeHint" stdset="0">
          <size>
           <width>20</width>
           <height>40</height>
          </size>
         </property>
        </spacer>
       </item>
       <item row="3" column="1">
        <widget class="QLabel" name="progress_bar_label">
         <property name="text">
          <string/>
         </property>
         <property name="wordWrap">
          <bool>true</bool>
         </property>
        </widget>
       </item>
       <item row="1" column="1">
        <widget class="QLabel" name="progress_screen_title_label">
         <property name="text">
          <string>Importing ....</string>
         </property>
        </widget>
       </item>
      </layout>
     </widget>
     <widget class="QWidget" name="success_page">
      <layout class="QHBoxLayout" name="horizontalLayout_3">
       <item>
        <spacer name="horizontalSpacer_3">
         <property name="orientation">
          <enum>Qt::Horizontal</enum>
         </property>
         <property name="sizeHint" stdset="0">
          <size>
           <width>40</width>
           <height>20</height>
          </size>
         </property>
        </spacer>
       </item>
       <item>
        <layout class="QVBoxLayout" name="verticalLayout">
         <item>
          <spacer name="verticalSpacer_4">
           <property name="orientation">
            <enum>Qt::Vertical</enum>
           </property>
           <property name="sizeHint" stdset="0">
            <size>
             <width>20</width>
             <height>40</height>
            </size>
           </property>
          </spacer>
         </item>
         <item>
          <layout class="QHBoxLayout" name="horizontalLayout_4">
           <property name="spacing">
            <number>0</number>
           </property>
           <property name="bottomMargin">
            <number>40</number>
           </property>
           <item>
            <widget class="QLabel" name="label">
             <property name="sizePolicy">
              <sizepolicy hsizetype="Fixed" vsizetype="Fixed">
               <horstretch>0</horstretch>
               <verstretch>0</verstretch>
              </sizepolicy>
             </property>
             <property name="maximumSize">
              <size>
               <width>100</width>
               <height>100</height>
              </size>
             </property>
             <property name="text">
              <string/>
             </property>
             <property name="pixmap">
              <pixmap resource="resources.qrc">:/tk_multi_importcut/check_mark.png</pixmap>
             </property>
             <property name="scaledContents">
              <bool>true</bool>
             </property>
             <property name="alignment">
              <set>Qt::AlignCenter</set>
             </property>
            </widget>
           </item>
          </layout>
         </item>
         <item>
          <widget class="QLabel" name="success_label">
           <property name="text">
            <string>CUT IMPORTED</string>
           </property>
           <property name="alignment">
            <set>Qt::AlignCenter</set>
           </property>
          </widget>
         </item>
         <item>
          <widget class="QLabel" name="edl_imported_label">
           <property name="text">
            <string>EDL_file_name</string>
           </property>
           <property name="alignment">
            <set>Qt::AlignCenter</set>
           </property>
           <property name="margin">
            <number>5</number>
           </property>
          </widget>
         </item>
         <item>
          <layout class="QVBoxLayout" name="verticalLayout_15">
           <property name="spacing">
            <number>0</number>
           </property>
           <property name="topMargin">
            <number>30</number>
           </property>
           <item>
            <widget class="QPushButton" name="shotgun_button">
             <property name="minimumSize">
              <size>
               <width>50</width>
               <height>30</height>
              </size>
             </property>
             <property name="maximumSize">
              <size>
               <width>1000</width>
               <height>16777215</height>
              </size>
             </property>
             <property name="text">
              <string>View in Shotgun</string>
             </property>
             <property name="flat">
              <bool>false</bool>
             </property>
            </widget>
           </item>
          </layout>
         </item>
         <item>
          <spacer name="verticalSpacer_3">
           <property name="orientation">
            <enum>Qt::Vertical</enum>
           </property>
           <property name="sizeHint" stdset="0">
            <size>
             <width>20</width>
             <height>40</height>
            </size>
           </property>
          </spacer>
         </item>
        </layout>
       </item>
       <item>
        <spacer name="horizontalSpacer_4">
         <property name="orientation">
          <enum>Qt::Horizontal</enum>
         </property>
         <property name="sizeHint" stdset="0">
          <size>
           <width>40</width>
           <height>20</height>
          </size>
         </property>
        </spacer>
       </item>
      </layout>
     </widget>
    </widget>
   </item>
   <item>
    <widget class="QLabel" name="feedback_label">
     <property name="frameShape">
      <enum>QFrame::NoFrame</enum>
     </property>
     <property name="frameShadow">
      <enum>QFrame::Plain</enum>
     </property>
     <property name="text">
      <string/>
     </property>
     <property name="wordWrap">
      <bool>true</bool>
     </property>
     <property name="margin">
      <number>0</number>
     </property>
     <property name="indent">
      <number>10</number>
     </property>
     <property name="textInteractionFlags">
      <set>Qt::LinksAccessibleByMouse|Qt::TextSelectableByMouse</set>
     </property>
    </widget>
   </item>
   <item>
    <widget class="Line" name="line">
     <property name="orientation">
      <enum>Qt::Horizontal</enum>
     </property>
    </widget>
   </item>
   <item>
    <layout class="QHBoxLayout" name="horizontalLayout" stretch="0,1,0,0,0,0,0,0,0,0">
     <property name="spacing">
      <number>6</number>
     </property>
     <property name="leftMargin">
      <number>12</number>
     </property>
     <property name="topMargin">
      <number>0</number>
     </property>
     <property name="rightMargin">
      <number>12</number>
     </property>
     <property name="bottomMargin">
      <number>12</number>
     </property>
     <item>
      <widget class="QPushButton" name="back_button">
       <property name="text">
        <string>Back</string>
       </property>
       <property name="icon">
        <iconset resource="resources.qrc">
         <normaloff>:/tk_multi_importcut/left_arrow.png</normaloff>:/tk_multi_importcut/left_arrow.png</iconset>
       </property>
       <property name="flat">
        <bool>true</bool>
       </property>
      </widget>
     </item>
     <item>
      <spacer name="horizontalSpacer">
       <property name="orientation">
        <enum>Qt::Horizontal</enum>
       </property>
       <property name="sizeHint" stdset="0">
        <size>
         <width>40</width>
         <height>20</height>
        </size>
       </property>
      </spacer>
     </item>
     <item>
      <widget class="QPushButton" name="create_entity_button">
       <property name="text">
        <string>New Entity</string>
       </property>
       <property name="iconSize">
        <size>
         <width>16</width>
         <height>16</height>
        </size>
       </property>
      </widget>
     </item>
     <item>
      <widget class="QPushButton" name="cancel_button">
       <property name="text">
        <string>Close</string>
       </property>
      </widget>
     </item>
     <item>
      <widget class="QPushButton" name="next_button">
       <property name="enabled">
        <bool>false</bool>
       </property>
       <property name="text">
        <string>Next</string>
       </property>
      </widget>
     </item>
     <item>
      <widget class="QPushButton" name="reset_button">
       <property name="text">
        <string>Reset</string>
       </property>
      </widget>
     </item>
     <item>
      <widget class="QPushButton" name="email_button">
       <property name="text">
        <string>Email Summary</string>
       </property>
      </widget>
     </item>
     <item>
      <widget class="QPushButton" name="submit_button">
       <property name="text">
        <string>Import Cut</string>
       </property>
      </widget>
     </item>
     <item>
      <widget class="QPushButton" name="skip_button">
       <property name="text">
        <string>Skip</string>
       </property>
      </widget>
     </item>
     <item>
      <widget class="QPushButton" name="select_button">
       <property name="text">
        <string>Select</string>
       </property>
      </widget>
     </item>
    </layout>
   </item>
  </layout>
 </widget>
 <customwidgets>
  <customwidget>
   <class>AnimatedStackedWidget</class>
   <extends>QStackedWidget</extends>
   <header>..dialog</header>
   <container>1</container>
  </customwidget>
  <customwidget>
   <class>SearchWidget</class>
   <extends>QLineEdit</extends>
   <header>..dialog</header>
  </customwidget>
  <customwidget>
   <class>DropAreaFrame</class>
   <extends>QFrame</extends>
   <header>..dialog</header>
   <container>1</container>
  </customwidget>
  <customwidget>
   <class>SelectorButton</class>
   <extends>QPushButton</extends>
   <header>..dialog</header>
  </customwidget>
 </customwidgets>
 <resources>
  <include location="resources.qrc"/>
 </resources>
 <connections/>
</ui><|MERGE_RESOLUTION|>--- conflicted
+++ resolved
@@ -6,13 +6,8 @@
    <rect>
     <x>0</x>
     <y>0</y>
-<<<<<<< HEAD
     <width>984</width>
     <height>598</height>
-=======
-    <width>969</width>
-    <height>584</height>
->>>>>>> 04d77a0f
    </rect>
   </property>
   <property name="windowTitle">
@@ -28,11 +23,7 @@
    <item>
     <widget class="AnimatedStackedWidget" name="stackedWidget">
      <property name="currentIndex">
-<<<<<<< HEAD
       <number>4</number>
-=======
-      <number>7</number>
->>>>>>> 04d77a0f
      </property>
      <widget class="QWidget" name="drop_page">
       <layout class="QVBoxLayout" name="verticalLayout_2">
@@ -448,13 +439,8 @@
            <rect>
             <x>0</x>
             <y>0</y>
-<<<<<<< HEAD
-            <width>98</width>
-            <height>28</height>
-=======
             <width>949</width>
             <height>469</height>
->>>>>>> 04d77a0f
            </rect>
           </property>
           <layout class="QGridLayout" name="project_grid" rowstretch="0">
@@ -956,13 +942,8 @@
            <rect>
             <x>0</x>
             <y>0</y>
-<<<<<<< HEAD
             <width>958</width>
             <height>460</height>
-=======
-            <width>943</width>
-            <height>469</height>
->>>>>>> 04d77a0f
            </rect>
           </property>
           <layout class="QGridLayout" name="cuts_grid">
@@ -1221,9 +1202,6 @@
            </widget>
           </item>
           <item>
-<<<<<<< HEAD
-           <widget class="QPushButton" name="cut_summary_page_settings_button">
-=======
            <spacer name="horizontalSpacer_11">
             <property name="orientation">
              <enum>Qt::Horizontal</enum>
@@ -1237,8 +1215,7 @@
            </spacer>
           </item>
           <item>
-           <widget class="QPushButton" name="settings_page_5_button">
->>>>>>> 04d77a0f
+           <widget class="QPushButton" name="cut_summary_page_settings_button">
             <property name="maximumSize">
              <size>
               <width>22</width>
