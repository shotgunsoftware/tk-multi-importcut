--- conflicted
+++ resolved
@@ -202,10 +202,6 @@
             sg_new_cut["project"]["id"],
             sg_new_cut["entity"]["id"],
             sg_new_cut["id"],
-<<<<<<< HEAD
-            sg_new_cut["project"]["id"],
-            QtCore.QUrl.toEncoded(QtCore.QUrl(tree_path))
-=======
         )
         return (
             "%s/page/media_center?type=Cut&id=%d&project_id=%d&tree_path=%s&global=true&project_sel=all"
@@ -215,7 +211,6 @@
                 sg_new_cut["project"]["id"],
                 QtCore.QUrl.toEncoded(QtCore.QUrl(tree_path)),
             )
->>>>>>> 3f128215
         )
 
     @property
