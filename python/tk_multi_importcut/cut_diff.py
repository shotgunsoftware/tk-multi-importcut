# Copyright (c) 2015 Shotgun Software Inc.
#
# CONFIDENTIAL AND PROPRIETARY
#
# This work is provided "AS IS" and subject to the Shotgun Pipeline Toolkit
# Source Code License included in this distribution package. See LICENSE.
# By accessing, using, copying or modifying this work you indicate your
# agreement to the Shotgun Pipeline Toolkit Source Code License. All rights
# not expressly granted therein are reserved by Shotgun Software Inc.

# by importing QT from sgtk rather than directly, we ensure that
# the code will be compatible with both PySide and PyQt.

import sgtk
from sgtk.platform.qt import QtCore

# Different frame mapping modes
from .constants import _ABSOLUTE_MODE, _AUTOMATIC_MODE, _RELATIVE_MODE

# Import the EDL framework
edl = sgtk.platform.import_framework("tk-framework-editorial", "edl")


# Define difference types as enums
def diff_types(**enums):
    return type("CutDiffType", (), enums)

# Values for cut diff types
_DIFF_TYPES = diff_types(
    NEW=0,              # A new shot will be created
    OMITTED=1,          # The shot is not part of the cut anymore
    REINSTATED=2,       # The shot is back in the cut
    RESCAN=3,           # A rescan will be needed with the new in / out points
    CUT_CHANGE=4,       # Some values changed, but don't fall in previous categories
    NO_CHANGE=5,        # Values are identical to previous ones
    NO_LINK=6,          # Related shot name couldn't be found
    NEW_IN_CUT=7,       # A new repeated shot entry is added, but the shot already exists
    OMITTED_IN_CUT=8,   # A repeated shot entry was removed
)

# Display names for cut diff types
_DIFF_LABELS = {
    _DIFF_TYPES.NEW: "New",
    _DIFF_TYPES.OMITTED: "Omitted",
    _DIFF_TYPES.REINSTATED: "Reinstated",
    _DIFF_TYPES.RESCAN: "Rescan Needed",
    _DIFF_TYPES.CUT_CHANGE: "Cut Change",
    _DIFF_TYPES.NO_CHANGE: "",
    _DIFF_TYPES.NO_LINK: "",
    _DIFF_TYPES.NEW_IN_CUT: "New in Cut",
    _DIFF_TYPES.OMITTED_IN_CUT: "Omitted",
}


class CutDiff(QtCore.QObject):
    """
    A class to retrieve differences between a previous cut and a new one.

    A cut difference is based on :
    - An EDL entry : a line from an EDL file
    - A Shotgun cut item : a previously registered cut value for an EDL entry
    - A Shotgun shot : Corresponding shot in Shotgun

    At least one of them needs to be set. A CutDiff is able to retrieve
    previous cut values and compute new values, from the EDL entry ( a line
    in the EDL file ) and the cut item ( previous value registered in SG ).

    The schema below shows values which are retrieved, mapping time code values
    to frame values.

                        tc cut in               tc cut out
        -----------------------------------------------------------------
        |<- head duration ->|<-      duration     ->|<- tail duration ->|
        |                   |                       |                   |
        -----------------------------------------------------------------
     head in              cut in                 cut out             tail out

    If a shot is repeated, that is, appears more than once in the cut (e.g. for
    flashback effects ), a single "media" is associated with all the entries
    linked to this shot. All frames values are relative to the earliest entry
    head in value.
        --------------------------
        |       instance 1       |
        --------------------------
        ^   --------------------
        |   |   instance 2     |
            --------------------
        |  ---------------------------------
           |      instance 3               |
        |  ---------------------------------
                                           ^
        |                                  |
        ------------------------------------
        |  media covering all instances    |
        ------------------------------------

    """
    # Emitted when the (shot) name for this item is changed
    name_changed = QtCore.Signal(QtCore.QObject, str, str)
    # Emitted when the diff type for this item is changed
    type_changed = QtCore.Signal(QtCore.QObject, int, int)
    # Emitted when the diff type for this item is changed
    repeated_changed = QtCore.Signal(QtCore.QObject, bool, bool)
    # Emitted when this cut diff instance is discarded
    discarded = QtCore.Signal(QtCore.QObject)

    __default_timecode_frame_mapping = None

    def __init__(self, name, sg_shot=None, edit=None, sg_cut_item=None):
        """
        Instantiate a new cut difference

        :param name: A name for this cut difference, usually the shot name
        :param sg_shot: An optional shot dictionary, as retrieved from Shotgun
        :param edit: An optional EditEvent instance, retrieved from an EDL
        :param sg_cut_item: An optional cut item dictionary, as retrieved from Shotgun
        """
        super(CutDiff, self).__init__()
        self._name = name
        self._sg_shot = sg_shot
        self._edit = edit
        self._sg_cut_item = sg_cut_item

        # User settings for non-class methods
        self._user_settings = sgtk.platform.current_bundle().user_settings

        self._repeated = False
        self._diff_type = _DIFF_TYPES.NO_CHANGE
        self._cut_changes_reasons = []
        # The values coming back from retrieve here have been validated
        # by settings_dialog.py on their way in, so we should be good
        self._timecode_to_frame_mapping = self._user_settings.retrieve("timecode_to_frame_mapping")
        self._default_head_in = int(self._user_settings.retrieve("default_head_in"))
        self._default_head_in_duration = int(self._user_settings.retrieve("default_head_duration"))
        self._default_tail_out_duration = int(self._user_settings.retrieve("default_tail_duration"))
        self._use_smart_fields = self._user_settings.retrieve("use_smart_fields")

        self._siblings = None  # List of other entries for the same shot
        # Later we might want to allow users to edit the mapping, so
        # so let's make a copy of defaults in this instance
        self._timecode_frame_map = self.__default_timecode_frame_mapping
        # Retrieve the cut diff type from the given params
        self._check_changes()

    @classmethod
    def get_diff_type_label(cls, diff_type):
        """
        Return a display name for the given cut diff type
        :param diff_type: A _DIFF_TYPES entry
        """
        return _DIFF_LABELS[diff_type]

    @classmethod
    def retrieve_default_timecode_frame_mapping(cls):
        user_settings = sgtk.platform.current_bundle().user_settings
        timecode_to_frame_mapping = user_settings.retrieve("timecode_to_frame_mapping")
        default_frame_rate = float(user_settings.retrieve("default_frame_rate"))
        if timecode_to_frame_mapping == _ABSOLUTE_MODE:
            # if we're in absolute mode, we need to reset our tc/frame values to 0
            cls.__default_timecode_frame_mapping = (
                edl.Timecode("00:00:00:00", fps=default_frame_rate), 0)
        elif timecode_to_frame_mapping == _RELATIVE_MODE:
            # the values from users settings are only used in relative mode
            timecode_mapping = user_settings.retrieve("timecode_mapping")
            frame_mapping = int(user_settings.retrieve("frame_mapping"))
            cls.__default_timecode_frame_mapping = (
                edl.Timecode(timecode_mapping, fps=default_frame_rate), frame_mapping)
        elif timecode_to_frame_mapping == _AUTOMATIC_MODE:
            default_head_in = int(user_settings.retrieve("default_head_in"))
            cls.__default_timecode_frame_mapping = (None, default_head_in)

    @property
    def sg_shot(self):
        """
        Return the Shotgun shot for this diff, if any
        """
        return self._sg_shot

    def set_sg_shot(self, sg_shot):
        """
        Set the SG shot associated with this CutDiff
        :param sg_shot: A SG shot dictionary, or None
        """
        self._sg_shot = sg_shot

    @property
    def sg_cut_item(self):
        """
        Return the Shotgun cut item for this diff, if any
        """
        return self._sg_cut_item

    def set_sg_cut_item(self, sg_cut_item):
        """
        Set the SG cut item for this CutDiff
        :param sg_cut_item: A SG CutItem dictionary or None
        """
        self._sg_cut_item = sg_cut_item

    @property
    def edit(self):
        """
        Return the EditEntry for this diff, if any
        """
        return self._edit

    @property
    def name(self):
        """
        Return the name of this diff
        """
        return self._name

    @property
    def is_name_editable(self):
        """
        Return True if the name for this instance can be changed
        """
        # We can only change names coming from an edit entry
        if not self._edit:
            return False
        # And only if there is no version linked to it
        if self._sg_cut_item and self._sg_cut_item["version.Version.code"]:
            return False
        return True

    def set_name(self, name):
        """
        Set a new name for this cut diff
        :param name: A string
        :raises: RuntimeError if the name is not editable
        """
        if name == self._name:
            return
        if not self.is_name_editable:
            raise RuntimeErrror("Attempting to change a read only name")
        # if we changed the shot name, it means that we :
        # - need to check the sg_shot we are linked to
        # - need to check the sg_cutitem we are linked to
        # - need to check the new diff type
        # - need to check if shots are repeated or not
        self.name_changed.emit(self, self._name, name)
        self._name = name

    @property
    def default_head_in(self):
        """
        Return the default head in value, e.g. 1001
        """
        raise RuntimeErrror("This is deprecated and shouldn't be used")
        return self._default_head_in

    @property
    def default_tail_out(self):
        """
        Return the default tail out value, computed from new cut values, or None

        :returns: An integer or None
        """
        new_tail_duration = self.new_tail_duration
        if new_tail_duration is None:
            return None
        new_cut_out = self.new_cut_out
        if new_cut_out is None:
            return None
        return new_cut_out + new_tail_duration

    @property
    def shot_head_in(self):
        """
        Return the head in value from associated shot, or None

        :returns: An integer or None
        """
        if self._sg_shot:
            if self._use_smart_fields:
                return self._sg_shot.get("smart_head_in")
            return self._sg_shot.get("sg_head_in")
        return None

    @property
    def shot_tail_out(self):
        """
        Return the tail out value from associated shot, or None

        :returns: An integer or None
        """
        if self._sg_shot:
            if self._use_smart_fields:
                return self._sg_shot.get("smart_tail_out")
            return self._sg_shot.get("sg_tail_out")
        return None

    @property
    def new_head_in(self):
        """
        Return the new head in value
        """
        # Special case if we are dealing with a repeated shot
        # Frames are relative to the earliest entry in our siblings
        # If we don't have any edit we don't need to do it and the
        # earliest entry might be None, as it is based on tc cut in,
        # and this is not defined without edits
        if self._edit and self.repeated:
            # Get the head in for the earliest entry
            earliest = self._siblings.earliest
            if not earliest:
                raise ValueError(
                    "%s is repeated but does not have an earliest entry defined" % self)
            if earliest != self:  # We are not the earliest
                return earliest.new_head_in
        # If we don't have a previous entry, we need to retrieve the initial value
        # Default case : retrieve the value from the shot
        # or fall back to the default one
        nh = self.shot_head_in
        if nh is None:
            if self._timecode_to_frame_mapping != _AUTOMATIC_MODE:  # Explicit timecode
                base_tc = self._timecode_frame_map[0]
                base_frame = self._timecode_frame_map[1]
                cut_in = self.new_tc_cut_in.to_frame() - base_tc.to_frame() + base_frame
                nh = cut_in - self._default_head_in_duration
            else:
                # Use the frame number as default head in
                nh = self._timecode_frame_map[1]
        return nh

    @property
    def new_tail_out(self):
        """
        Return the new tail out value
        """
        nt = self.shot_tail_out
        if nt is None:
            nt = self.default_tail_out
        return nt

    @property
    def cut_in(self):
        """
        Return the current cut in value from the associated cut item, or None

        :returns: An integer or None
        """
        if self._sg_cut_item:
            return self._sg_cut_item["cut_item_in"]
        return None

    @property
    def tc_cut_in(self):
        """
        Return the timecode associated with the current cut in value from the
        associated cut item, or none

        :returns: A Timecode instance or None
        """
        if self._sg_cut_item:
            return edl.Timecode(
                self._sg_cut_item["timecode_cut_item_in"],
                self._sg_cut_item["cut.Cut.fps"]
            )
        return None

    @property
    def tc_cut_out(self):
        """
        Return the timecode associated with the current cut out value from the
        associated cut item, or none

        :returns: A Timecode instance or None
        """
        if self._sg_cut_item:
            return edl.Timecode(
                self._sg_cut_item["timecode_cut_item_out"],
                self._sg_cut_item["cut.Cut.fps"]
            )
        return None

    @property
    def cut_out(self):
        """
        Return the current cut out value from the associated cut item, or None

        :returns: An integer or None
        """
        if self._sg_cut_item:
            return self._sg_cut_item["cut_item_out"]
        return None

    @property
    def cut_order(self):
        """
        Return the current cut order value from the associated cut item,
        or associated shot, or None

        :returns: An integer or None
        """
        if self._sg_cut_item:
            return self._sg_cut_item["cut_order"]
        if self._sg_shot:
            return self._sg_shot["sg_cut_order"]
        return None

    @property
    def new_cut_order(self):
        """
        Return the new cut order value from the associated EditEvent, or None

        :returns: An integer or None
        """
        if self._edit:
            return self._edit.id
        return None

    @property
    def new_cut_in(self):
        """
        Return the new cut in value, or None

        :returns: An integer or None
        """
        # If we don't have any edit entry, then we don't have
        # any new cut in by definition
        if not self._edit:
            return None
        if self._sg_cut_item:
            head_in = self.shot_head_in
            cut_in = self._sg_cut_item["cut_item_in"]
            tc_cut_in = self.tc_cut_in
            if cut_in is not None and tc_cut_in is not None:
                # Calculate the cut offset
                offset = self._edit.source_in.to_frame() - tc_cut_in.to_frame()
                # Just apply the offset to the old cut in
                return cut_in + offset
        # If we don't have a previous cut item, we can't just compute an offset
        # from the previous cut values, so we need to compute brand new values
        # If repeated our cut in is relative to the earliest entry
        if self.repeated:
            # Get the head in for the earliest entry
            earliest = self._siblings.earliest
            if not earliest:
                raise ValueError(
                    "%s is repeated but does not have an earliest entry defined" % self)
            # If we are the earliest, we will fall back to the default case below
            if earliest != self:  # We are not the earliest
                # get its tc_cut_in
                earliest_tc_cut_in = self._siblings.min_tc_cut_in
                if earliest_tc_cut_in is None:
                    raise ValueError(
                        "Earliest %s is not able to compute tc cut in" % earliest_tc_cut_in)
                # Compute the difference with ours
                offset = self.new_tc_cut_in.to_frame() - earliest_tc_cut_in.to_frame()
                # add it the earliest head in
                return self._siblings.min_cut_in + offset
        # Not repeated or earliest entry case
        # If we don't have a previous entry, retrieve default values
        # and return an arbitrary value
        if self._timecode_frame_map[0] is not None:
            base_tc = self._timecode_frame_map[0]
            base_frame = self._timecode_frame_map[1]
            cut_in = self.new_tc_cut_in.to_frame() - base_tc.to_frame() + base_frame
            return cut_in
        else:
            head_in = self.new_head_in
            head_duration = self._default_head_in_duration
            return head_in + head_duration

    @property
    def new_tc_cut_in(self):
        """
        Return the new timecode cut in, or None.
        The new value is retrieved from the edit source timecode in,
        if there is an edit.

        :returns: A Timecode instance or None
        """
        # If we don't have any edit entry, then we don't have
        # any new tc cut in by definition
        if not self._edit:
            return None
        return self._edit.source_in

    @property
    def new_cut_out(self):
        """
        Return the new cut out value, or None

        :returns: An integer or None
        """
        cut_in = self.new_cut_in
        if cut_in is None:
            return None
        if self._edit:
            return cut_in + self._edit.source_duration - 1
        return None

    @property
    def new_tc_cut_out(self):
        """
        Return the new timecode cut out, or None.
        The new value is retrieved from the edit source timecode out,
        if there is an edit.

        :returns: A Timecode instance or None
        """
        # If we don't have any edit entry, then we don't have
        # any new tc cut in by definition
        if not self._edit:
            return None
        return self._edit.source_out

    @property
    def head_duration(self):
        """
        Return the current head duration, or None

        :returns: An integer or None
        """
        if not self._sg_cut_item:
            return None
        cut_in = self._sg_cut_item["cut_item_in"]
        # head_in = self._sg_cut_item["sg_head_in"]
        head_in = self.shot_head_in
        if cut_in is None or head_in is None:
            return None
        return cut_in - head_in

    @property
    def new_head_duration(self):
        """
        Return the new head duration, or None

        :returns: An integer or None
        """
        if self._edit:
            new_cut_in = self.new_cut_in
            if new_cut_in is None:
                return None
            head_in = self.new_head_in
            if head_in is None:
                return None
            return new_cut_in - head_in
        return None

    @property
    def duration(self):
        """
        Return the current duration from the associated cut item, or None

        :returns: An integer or None
        """
        if self._sg_cut_item:
<<<<<<< HEAD
            # todo: replace when legit duration field materializes
=======
>>>>>>> ed075da2
            return self._sg_cut_item["cut_item_duration"]
        return None

    @property
    def new_duration(self):
        """
        Return the new duration, or None

        :returns: An integer or None
        """
        if self._edit:
            return self._edit.source_duration
        return None

    @property
    def tail_duration(self):
        """
        Return the current tail duration, or None

        :returns: An integer or None
        """
        if not self._sg_cut_item:
            return None
        cut_out = self._sg_cut_item["cut_item_out"]
        tail_out = self.shot_tail_out
        if cut_out is None or tail_out is None:
            return None
        return tail_out - cut_out

    @property
    def new_tail_duration(self):
        """
        Return the new tail duration, or None

        :returns: An integer or None
        """
        if not self._edit:  # No new value
            return None
        cut_out = self.new_cut_out
        if cut_out is None:
            return None
        tail_out = self.shot_tail_out
        if tail_out is None:
            # Special case if we have an edit and are repeated
            # if we don't have an edit, the new_tail_duration is irrelevant
            if self._edit and self.repeated:
                latest = self._siblings.latest
                if not latest:
                    raise ValueError("Couldn't get latest entry for repeated shot %s" % self)
                if latest != self:
                    # If we are not ourself the latest entry
                    tail_out = latest.new_tail_out
        if tail_out is None:
            # Fallback to defaults
            return self._default_tail_out_duration
        return tail_out - cut_out

    @property
    def diff_type(self):
        """
        Return the CutDiff type of this cut difference
        """
        return self._diff_type

    @property
    def diff_type_label(self):
        """
        Return a display string for the CutDiff type of this cut difference
        """
        return self.get_diff_type_label(self._diff_type)

    @property
    def reasons(self):
        """
        Return a list of reasons strings for this cut difference.
        Return an empty list for any difference which is not
        a CUT_CHANGE or a RESCAN
        """
        return self._cut_changes_reasons

    @property
    def need_rescan(self):
        """
        Return true if this cut change implies a rescan
        """
        return self._diff_type == _DIFF_TYPES.RESCAN

    @property
    def repeated(self):
        """
        Return true if the associated shot appears more than once in the
        cut summary
        """
#        if not self._siblings or len(self._siblings) < 2:
#            return False
#        return True
        # We use an explicit flag for repeated shots and don't rely
        # on the self._siblings list containing more then one entry
        # as this is controlled by the cut summary and can be changed
        # without us being notified. The cut summary will call set_repeated
        # explicitely when changing our flag, giving us a chance to compare the
        # new value with the old one.
        return self._repeated

    @property
    def is_vfx_shot(self):
        """
        Return True if this item is linked to a VFX shot
        """
        # Non vfx shots are not handled in SG by our current clients
        # so, for the time being, just check if the item is linked to
        # a shot : if not, then this is not a VFX shot entry
        if self._sg_shot:
            # Later we might want to do additional checks on the linked shot
            return True
        if not self._edit:
            # If we don't have an edit entry we should always have a sg_shot
            # coming from the Sequence
            return True
        # Return True if the edit has a shot name
        return bool(self._name)

    def set_siblings(self, siblings):
        """
        Set our list of siblings, which is other entries for the same shot
        :param siblings: a ShotCutDiffList or None
        """
        self._siblings = siblings

    def is_earliest(self):
        """
        Return True if this CutDiff is the earliest in repeated shots.
        If the shot is not repeated, this entry is the earliest.
        :returns: True of False
        """
        if not self._siblings:
            return True
        if self._siblings.earliest == self:
            return True
        return False

    @property
    def interpreted_diff_type(self):
        """
        Some difference types are grouped under a common type, return this group type
        for the current difference type.
        :returns: A _DIFF_TYPES
        """
        # Please note that a loop is done over all siblings, so this must be used
        # with care as it can be inefficient
        if self.diff_type == _DIFF_TYPES.OMITTED_IN_CUT and self.repeated:
            # Check if all our siblings are omitted_in_cut as well
            all_omitted = all(x._diff_type == _DIFF_TYPES.OMITTED_IN_CUT for x in self._siblings)
            if all_omitted:
                return _DIFF_TYPES.OMITTED

        if self.diff_type in [_DIFF_TYPES.NEW_IN_CUT, _DIFF_TYPES.OMITTED_IN_CUT]:
            return _DIFF_TYPES.CUT_CHANGE
        # Fall back to reality !
        return self.diff_type

    def check_changes(self):
        """
        Set the cut difference type for this cut difference
        Emit a type_changed if the value changed
        """
        old_type = self._diff_type
        self._check_changes()
        if old_type != self._diff_type:
            self.type_changed.emit(self, old_type, self._diff_type)

    def _check_changes(self):
        """
        Set the cut difference type for this cut difference
        """
        self._diff_type = _DIFF_TYPES.NO_CHANGE
        self._cut_changes_reasons = []
        # The type of difference we are dealing with
        if not self.name:
            self._diff_type = _DIFF_TYPES.NO_LINK
            return
        if not self._sg_shot:
            self._diff_type = _DIFF_TYPES.NEW
            return

        if not self._edit:
            if not self.repeated:
                self._diff_type = _DIFF_TYPES.OMITTED
            else:
                self._diff_type = _DIFF_TYPES.OMITTED_IN_CUT
            return
        # We have both a shot and an edit
        omit_statuses = self._user_settings.retrieve("reinstate_shot_if_status_is") or []
        if self._sg_shot["sg_status_list"] in omit_statuses:
            self._diff_type = _DIFF_TYPES.REINSTATED
            return

        if self.repeated and not self._sg_cut_item:
            self._diff_type = _DIFF_TYPES.NEW_IN_CUT
            return

        # Check if we have a difference
        # If any of the previous value is not set, then assume all changed ( initial import )
        if self.cut_order is None or self.cut_in is None or self.cut_out is None or \
            self.head_duration is None or self.tail_duration is None or self.duration is None:
                self._diff_type = _DIFF_TYPES.CUT_CHANGE
                return

        if self.new_cut_order != self.cut_order:
            self._diff_type = _DIFF_TYPES.CUT_CHANGE
            self._cut_changes_reasons.append(
                "Cut order changed from %d to %d" % (self.cut_order, self.new_cut_order))

        # Check if some rescan is needed
        if self.new_head_in < self.shot_head_in:
            self._diff_type = _DIFF_TYPES.RESCAN
            self._cut_changes_reasons.append(
                "Head extended %d frs" % (self.shot_head_in - self.new_head_in))

        if self.new_head_duration < 0:
            self._diff_type = _DIFF_TYPES.RESCAN
            self._cut_changes_reasons.append(
                "Head extended %d frs" % (-self.new_head_duration + self.head_duration))

        if self.new_tail_out > self.shot_tail_out:
            self._diff_type = _DIFF_TYPES.RESCAN
            self._cut_changes_reasons.append(
                "Tail extended %d frs" % (self.new_tail_out - self.tail_out))

        if self.new_tail_duration < 0:
            self._diff_type = _DIFF_TYPES.RESCAN
            self._cut_changes_reasons.append(
                "Tail extended %d frs" % (-self.new_tail_duration + self.tail_duration))

        # Cut changes which does not imply a rescan
        if self._diff_type != _DIFF_TYPES.RESCAN:
            if self.new_head_duration != self.head_duration:
                self._diff_type = _DIFF_TYPES.CUT_CHANGE
                diff = self.new_head_duration-self.head_duration
                if diff > 0:
                    self._cut_changes_reasons.append("Head trimmed %d frs" % diff)
                else:
                    self._cut_changes_reasons.append("Head extended %d frs" % -diff)
            if self.new_tail_duration != self.tail_duration:
                self._diff_type = _DIFF_TYPES.CUT_CHANGE
                diff = self.new_tail_duration-self.tail_duration
                if diff > 0:
                    self._cut_changes_reasons.append("Tail trimmed %d frs" % diff)
                else:
                    self._cut_changes_reasons.append("Tail extended %d frs" % -diff)

    def set_repeated(self, repeated):
        """
        Set this cut difference as repeated
        :param repeated: A boolean
        """
        # This is set explicetely by the cut summary, so we have a chance to
        # compare the new value with the old one
        if repeated != self.repeated:
            old_repeated = self._repeated
            self._repeated = repeated
            self.repeated_changed.emit(self, old_repeated, self._repeated)
            # Cut in / out values are affected by repeated changes
            old_type = self._diff_type
            self._check_changes()
            if old_type != self._diff_type:
                self.type_changed.emit(self, old_type, self._diff_type)

    def summary(self):
        """
        Return a summary for this CutDiff instance as a tuple with :
         shot details, cut item details, version details and edit details
        :return: A four entries tuple, where each entry is a potentially empty string
        """
        shot_details = ""
        if self.sg_shot:
            if self._use_smart_fields:
                shot_details = \
                    "Name : %s, Status : %s, Head In : %s, Cut In : %s, Cut Out : %s, \
                    Tail Out : %s, Cut Order : %s" % (
                        self.sg_shot["code"],
                        self.sg_shot["sg_status_list"],
                        self.sg_shot["smart_head_in"],
                        self.sg_shot["smart_cut_in"],
                        self.sg_shot["smart_cut_out"],
                        self.sg_shot["smart_tail_out"],
                        self.sg_shot["sg_cut_order"],
                    )
            else:
                shot_details = \
                    "Name : %s, Status : %s, Head In : %s, Cut In : %s, Cut Out : %s, \
                    Tail Out : %s, Cut Order : %s" % (
                        self.sg_shot["code"],
                        self.sg_shot["sg_status_list"],
                        self.sg_shot["sg_head_in"],
                        self.sg_shot["sg_cut_in"],
                        self.sg_shot["sg_cut_out"],
                        self.sg_shot["sg_tail_out"],
                        self.sg_shot["sg_cut_order"],
                    )
        cut_item_details = ""
        if self.sg_cut_item:
            fps = self.sg_cut_item["cut.Cut.fps"]
            tc_in = edl.Timecode(self.sg_cut_item["timecode_cut_item_in"], fps)
            tc_out = edl.Timecode(self.sg_cut_item["timecode_cut_item_out"], fps)
            cut_item_details = \
                "Cut Order %s, TC in %s, TC out %s, Cut In %s, Cut Out %s, Cut Duration %s" % (
                    self.sg_cut_item["cut_order"],
                    tc_in,
                    tc_out,
                    self.sg_cut_item["cut_item_in"],
                    self.sg_cut_item["cut_item_out"],
<<<<<<< HEAD
                    # todo: replace when legit duration field materializes
=======
>>>>>>> ed075da2
                    self.sg_cut_item["cut_item_duration"]
                )
        version_details = ""
        return (shot_details, cut_item_details, version_details, str(self._edit))<|MERGE_RESOLUTION|>--- conflicted
+++ resolved
@@ -549,10 +549,6 @@
         :returns: An integer or None
         """
         if self._sg_cut_item:
-<<<<<<< HEAD
-            # todo: replace when legit duration field materializes
-=======
->>>>>>> ed075da2
             return self._sg_cut_item["cut_item_duration"]
         return None
 
@@ -865,10 +861,6 @@
                     tc_out,
                     self.sg_cut_item["cut_item_in"],
                     self.sg_cut_item["cut_item_out"],
-<<<<<<< HEAD
-                    # todo: replace when legit duration field materializes
-=======
->>>>>>> ed075da2
                     self.sg_cut_item["cut_item_duration"]
                 )
         version_details = ""
