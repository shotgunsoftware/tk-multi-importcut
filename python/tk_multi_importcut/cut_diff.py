
# Copyright (c) 2016 Shotgun Software Inc.
#
# CONFIDENTIAL AND PROPRIETARY
#
# This work is provided "AS IS" and subject to the Shotgun Pipeline Toolkit
# Source Code License included in this distribution package. See LICENSE.
# By accessing, using, copying or modifying this work you indicate your
# agreement to the Shotgun Pipeline Toolkit Source Code License. All rights
# not expressly granted therein are reserved by Shotgun Software Inc.

# by importing QT from sgtk rather than directly, we ensure that
# the code will be compatible with both PySide and PyQt.

import sgtk
from sgtk.platform.qt import QtCore

# Different frame mapping modes
from .constants import _ABSOLUTE_MODE, _AUTOMATIC_MODE, _RELATIVE_MODE

# Import the EDL framework
edl = sgtk.platform.import_framework("tk-framework-editorial", "edl")


# Define difference types as enums
def diff_types(**enums):
    return type("CutDiffType", (), enums)

# Values for cut diff types
_DIFF_TYPES = diff_types(
    NEW=0,              # A new shot will be created
    OMITTED=1,          # The shot is not part of the cut anymore
    REINSTATED=2,       # The shot is back in the cut
    RESCAN=3,           # A rescan will be needed with the new in / out points
    CUT_CHANGE=4,       # Some values changed, but don't fall in previous categories
    NO_CHANGE=5,        # Values are identical to previous ones
    NO_LINK=6,          # Related shot name couldn't be found
    NEW_IN_CUT=7,       # A new repeated shot entry is added, but the shot already exists
    OMITTED_IN_CUT=8,   # A repeated shot entry was removed
)

# Display names for cut diff types
_DIFF_LABELS = {
    _DIFF_TYPES.NEW: "New",
    _DIFF_TYPES.OMITTED: "Omitted",
    _DIFF_TYPES.REINSTATED: "Reinstated",
    _DIFF_TYPES.RESCAN: "Rescan Needed",
    _DIFF_TYPES.CUT_CHANGE: "Cut Change",
    _DIFF_TYPES.NO_CHANGE: "",
    _DIFF_TYPES.NO_LINK: "",
    _DIFF_TYPES.NEW_IN_CUT: "New in Cut",
    _DIFF_TYPES.OMITTED_IN_CUT: "Omitted",
}


class CutDiff(QtCore.QObject):
    """
    A class to retrieve differences between a previous cut and a new one.

    A cut difference is based on :
    - An EDL entry : a line from an EDL file
    - A Shotgun cut item : a previously registered cut value for an EDL entry
    - A Shotgun shot : Corresponding shot in Shotgun

    At least one of them needs to be set. A CutDiff is able to retrieve
    previous cut values and compute new values, from the EDL entry ( a line
    in the EDL file ) and the cut item ( previous value registered in SG ).

    The schema below shows values which are retrieved, mapping time code values
    to frame values.

                        tc cut in               tc cut out
        -----------------------------------------------------------------
        |<- head duration ->|<-      duration     ->|<- tail duration ->|
        |                   |                       |                   |
        -----------------------------------------------------------------
     head in              cut in                 cut out             tail out

    If a shot is repeated, that is, appears more than once in the cut (e.g. for
    flashback effects ), a single "media" is associated with all the entries
    linked to this shot. All frames values are relative to the earliest entry
    head in value.
        --------------------------
        |       instance 1       |
        --------------------------
        ^   --------------------
        |   |   instance 2     |
            --------------------
        |  ---------------------------------
           |      instance 3               |
        |  ---------------------------------
                                           ^
        |                                  |
        ------------------------------------
        |  media covering all instances    |
        ------------------------------------

    """
    # Emitted when the (shot) name for this item is changed
    name_changed = QtCore.Signal(QtCore.QObject, str, str)
    # Emitted when the diff type for this item is changed
    type_changed = QtCore.Signal(QtCore.QObject, int, int)
    # Emitted when the diff type for this item is changed
    repeated_changed = QtCore.Signal(QtCore.QObject, bool, bool)
    # Emitted when this cut diff instance is discarded
    discarded = QtCore.Signal(QtCore.QObject)

    __default_timecode_frame_mapping = None

    def __init__(self, name, sg_shot=None, edit=None, sg_cut_item=None):
        """
        Instantiate a new cut difference

        :param name: A name for this cut difference, usually the shot name
        :param sg_shot: An optional shot dictionary, as retrieved from Shotgun
        :param edit: An optional EditEvent instance, retrieved from an EDL
        :param sg_cut_item: An optional cut item dictionary, as retrieved from Shotgun
        """
        super(CutDiff, self).__init__()
        self._name = name
        self._sg_shot = sg_shot
        self._edit = edit
        self._sg_cut_item = sg_cut_item

        # User settings for non-class methods
        self._user_settings = sgtk.platform.current_bundle().user_settings

        self._repeated = False
        self._diff_type = _DIFF_TYPES.NO_CHANGE
        self._cut_changes_reasons = []
        # The values coming back from retrieve here have been validated
        # by settings_dialog.py on their way in, so we should be good
        self._timecode_to_frame_mapping = self._user_settings.retrieve("timecode_to_frame_mapping")
        self._default_head_in = int(self._user_settings.retrieve("default_head_in"))
        self._default_head_in_duration = int(self._user_settings.retrieve("default_head_duration"))
        self._default_tail_out_duration = int(self._user_settings.retrieve("default_tail_duration"))
        self._use_smart_fields = self._user_settings.retrieve("use_smart_fields")

        self._siblings = None  # List of other entries for the same shot
        # Later we might want to allow users to edit the mapping, so
        # so let's make a copy of defaults in this instance
        self._timecode_frame_map = self.__default_timecode_frame_mapping
        # Retrieve the cut diff type from the given params
        self._check_changes()

    @classmethod
    def get_diff_type_label(cls, diff_type):
        """
        Return a display name for the given cut diff type
        :param diff_type: A _DIFF_TYPES entry
        """
        return _DIFF_LABELS[diff_type]

    @classmethod
    def retrieve_default_timecode_frame_mapping(cls):
        user_settings = sgtk.platform.current_bundle().user_settings
        timecode_to_frame_mapping = user_settings.retrieve("timecode_to_frame_mapping")
        default_frame_rate = float(user_settings.retrieve("default_frame_rate"))
        if timecode_to_frame_mapping == _ABSOLUTE_MODE:
            # if we're in absolute mode, we need to reset our tc/frame values to 0
            cls.__default_timecode_frame_mapping = (
                edl.Timecode("00:00:00:00", fps=default_frame_rate), 0)
        elif timecode_to_frame_mapping == _RELATIVE_MODE:
            # the values from users settings are only used in relative mode
            timecode_mapping = user_settings.retrieve("timecode_mapping")
            frame_mapping = int(user_settings.retrieve("frame_mapping"))
            cls.__default_timecode_frame_mapping = (
                edl.Timecode(timecode_mapping, fps=default_frame_rate), frame_mapping)
        elif timecode_to_frame_mapping == _AUTOMATIC_MODE:
            default_head_in = int(user_settings.retrieve("default_head_in"))
            cls.__default_timecode_frame_mapping = (None, default_head_in)

    @property
    def sg_shot(self):
        """
        Return the Shotgun shot for this diff, if any
        """
        return self._sg_shot

    def set_sg_shot(self, sg_shot):
        """
        Set the SG shot associated with this CutDiff
        :param sg_shot: A SG shot dictionary, or None
        """
        self._sg_shot = sg_shot

    @property
    def sg_cut_item(self):
        """
        Return the Shotgun cut item for this diff, if any
        """
        return self._sg_cut_item

    def set_sg_cut_item(self, sg_cut_item):
        """
        Set the SG cut item for this CutDiff
        :param sg_cut_item: A SG CutItem dictionary or None
        """
        self._sg_cut_item = sg_cut_item

    @property
    def edit(self):
        """
        Return the EditEntry for this diff, if any
        """
        return self._edit

    @property
    def name(self):
        """
        Return the name of this diff
        """
        return self._name

    @property
    def is_name_editable(self):
        """
        Return True if the name for this instance can be changed
        """
        # We can only change names coming from an edit entry
        if not self._edit:
            return False
        # And only if there is no version linked to it
        if self._sg_cut_item and self._sg_cut_item["version.Version.code"]:
            return False
        return True

    def set_name(self, name):
        """
        Set a new name for this cut diff
        :param name: A string
        :raises: RuntimeError if the name is not editable
        """
        if name == self._name:
            return
        if not self.is_name_editable:
            raise RuntimeErrror("Attempting to change a read only name")
        # if we changed the shot name, it means that we :
        # - need to check the sg_shot we are linked to
        # - need to check the sg_cutitem we are linked to
        # - need to check the new diff type
        # - need to check if shots are repeated or not
        self.name_changed.emit(self, self._name, name)
        self._name = name

    @property
    def version_name(self):
        """
        Return the version name for this diff, if any
        """
        if self._edit:
            return self._edit.get_version_name()
        if self._sg_cut_item and self._sg_cut_item["version.Version.code"]:
            return self._sg_cut_item["version.Version.code"]
        return None

    @property
    def sg_version(self):
        """
        Return the Shotgun version for this diff, if any
        """
        if self._edit:
            return self._edit.get_sg_version()
        if self._sg_cut_item and self._sg_cut_item["version"]:
            return self._sg_cut_item["version"]
        return None

<<<<<<< HEAD
=======
    def set_sg_version(self, sg_version):
        """
        Set the Shotgun version associated with this diff
        :param sg_version: A SG version, as a dictionary
        :raises: ValueError if no EditEvent is associated to this diff
        """
        if not self._edit:
            raise ValueError("Can't set Shotgun version without an edit entry")
        self._edit._sg_version = sg_version

>>>>>>> 32b0d98c
    @property
    def default_head_in(self):
        """
        Return the default head in value, e.g. 1001
        """
        raise RuntimeErrror("This is deprecated and shouldn't be used")
        return self._default_head_in

    @property
    def default_tail_out(self):
        """
        Return the default tail out value, computed from new cut values, or None

        :returns: An integer or None
        """
        new_tail_duration = self.new_tail_duration
        if new_tail_duration is None:
            return None
        new_cut_out = self.new_cut_out
        if new_cut_out is None:
            return None
        return new_cut_out + new_tail_duration

    @property
    def shot_head_in(self):
        """
        Return the head in value from associated shot, or None

        :returns: An integer or None
        """
        if self._sg_shot:
            if self._use_smart_fields:
                return self._sg_shot.get("smart_head_in")
            return self._sg_shot.get("sg_head_in")
        return None

    @property
    def shot_tail_out(self):
        """
        Return the tail out value from associated shot, or None

        :returns: An integer or None
        """
        if self._sg_shot:
            if self._use_smart_fields:
                return self._sg_shot.get("smart_tail_out")
            return self._sg_shot.get("sg_tail_out")
        return None

    @property
    def new_head_in(self):
        """
        Return the new head in value
        """
        # Special case if we are dealing with a repeated shot
        # Frames are relative to the earliest entry in our siblings
        # If we don't have any edit we don't need to do it and the
        # earliest entry might be None, as it is based on tc cut in,
        # and this is not defined without edits
        if self._edit and self.repeated:
            # Get the head in for the earliest entry
            earliest = self._siblings.earliest
            if not earliest:
                raise ValueError(
                    "%s is repeated but does not have an earliest entry defined" % self)
            if earliest != self:  # We are not the earliest
                return earliest.new_head_in
        # If we don't have a previous entry, we need to retrieve the initial value
        # Default case : retrieve the value from the shot
        # or fall back to the default one
        nh = self.shot_head_in
        if nh is None:
            if self._timecode_to_frame_mapping != _AUTOMATIC_MODE:  # Explicit timecode
                base_tc = self._timecode_frame_map[0]
                base_frame = self._timecode_frame_map[1]
                cut_in = self.new_tc_cut_in.to_frame() - base_tc.to_frame() + base_frame
                nh = cut_in - self._default_head_in_duration
            else:
                # Use the frame number as default head in
                nh = self._timecode_frame_map[1]
        return nh

    @property
    def new_tail_out(self):
        """
        Return the new tail out value
        """
        nt = self.shot_tail_out
        if nt is None:
            nt = self.default_tail_out
        return nt

    @property
    def cut_in(self):
        """
        Return the current cut in value for the Shot linked to the associated
        CutItem, or None.

        :returns: An integer or None
        """
        if self._sg_cut_item:
            return self._sg_cut_item["cut_item_in"]
        if self._sg_shot:
            return self._sg_shot["sg_cut_in"]
        return None

    @property
    def tc_cut_in(self):
        """
        Return the timecode associated with the current cut in value from the
        associated cut item, or none

        :returns: A Timecode instance or None
        """
        if self._sg_cut_item:
            return edl.Timecode(
                self._sg_cut_item["timecode_cut_item_in"],
                self._sg_cut_item["cut.Cut.fps"]
            )
        return None

    @property
    def tc_cut_out(self):
        """
        Return the timecode associated with the current cut out value from the
        associated cut item, or none

        :returns: A Timecode instance or None
        """
        if self._sg_cut_item:
            return edl.Timecode(
                self._sg_cut_item["timecode_cut_item_out"],
                self._sg_cut_item["cut.Cut.fps"]
            )
        return None

    @property
    def cut_out(self):
        """
        Return the current cut out value for the Shot linked to the associated
        cut item, or None.

        :returns: An integer or None
        """
        if self._sg_cut_item:
            return self._sg_cut_item["cut_item_out"]
        if self._sg_shot:
            return self._sg_shot["sg_cut_out"]
        return None

    @property
    def cut_order(self):
        """
        Return the current cut order value from the associated cut item,
        or associated shot, or None

        :returns: An integer or None
        """
        if self._sg_cut_item:
            return self._sg_cut_item["cut_order"]
        if self._sg_shot:
            return self._sg_shot["sg_cut_order"]
        return None

    @property
    def new_cut_order(self):
        """
        Return the new cut order value from the associated EditEvent, or None

        :returns: An integer or None
        """
        if self._edit:
            return self._edit.id
        return None

    @property
    def new_cut_in(self):
        """
        Return the new cut in value, or None

        :returns: An integer or None
        """
        # If we don't have any edit entry, then we don't have
        # any new cut in by definition
        if not self._edit:
            return None
        if self._sg_cut_item:
            head_in = self.shot_head_in
            cut_in = self._sg_cut_item["cut_item_in"]
            tc_cut_in = self.tc_cut_in
            if cut_in is not None and tc_cut_in is not None:
                # Calculate the cut offset
                offset = self._edit.source_in.to_frame() - tc_cut_in.to_frame()
                # Just apply the offset to the old cut in
                return cut_in + offset
        # If we don't have a previous cut item, we can't just compute an offset
        # from the previous cut values, so we need to compute brand new values
        # If repeated our cut in is relative to the earliest entry
        if self.repeated:
            # Get the head in for the earliest entry
            earliest = self._siblings.earliest
            if not earliest:
                raise ValueError(
                    "%s is repeated but does not have an earliest entry defined" % self)
            # If we are the earliest, we will fall back to the default case below
            if earliest != self:  # We are not the earliest
                # get its tc_cut_in
                earliest_tc_cut_in = self._siblings.min_tc_cut_in
                if earliest_tc_cut_in is None:
                    raise ValueError(
                        "Earliest %s is not able to compute tc cut in" % earliest_tc_cut_in)
                # Compute the difference with ours
                offset = self.new_tc_cut_in.to_frame() - earliest_tc_cut_in.to_frame()
                # add it the earliest head in
                return self._siblings.min_cut_in + offset
        # Not repeated or earliest entry case
        # If we don't have a previous entry, retrieve default values
        # and return an arbitrary value
        if self._timecode_frame_map[0] is not None:
            base_tc = self._timecode_frame_map[0]
            base_frame = self._timecode_frame_map[1]
            cut_in = self.new_tc_cut_in.to_frame() - base_tc.to_frame() + base_frame
            return cut_in
        else:
            head_in = self.new_head_in
            head_duration = self._default_head_in_duration
            return head_in + head_duration

    @property
    def new_tc_cut_in(self):
        """
        Return the new timecode cut in, or None.
        The new value is retrieved from the edit source timecode in,
        if there is an edit.

        :returns: A Timecode instance or None
        """
        # If we don't have any edit entry, then we don't have
        # any new tc cut in by definition
        if not self._edit:
            return None
        return self._edit.source_in

    @property
    def new_cut_out(self):
        """
        Return the new cut out value, or None

        :returns: An integer or None
        """
        cut_in = self.new_cut_in
        if cut_in is None:
            return None
        if self._edit:
            return cut_in + self._edit.source_duration - 1
        return None

    @property
    def new_tc_cut_out(self):
        """
        Return the new timecode cut out, or None.
        The new value is retrieved from the edit source timecode out,
        if there is an edit.

        :returns: A Timecode instance or None
        """
        # If we don't have any edit entry, then we don't have
        # any new tc cut in by definition
        if not self._edit:
            return None
        return self._edit.source_out

    @property
    def head_duration(self):
        """
        Return the current head duration, or None

        :returns: An integer or None
        """
        if self.cut_in is None or self.shot_head_in is None:
            return None
        return self.cut_in - self.shot_head_in

    @property
    def new_head_duration(self):
        """
        Return the new head duration, or None

        :returns: An integer or None
        """
        if self._edit:
            new_cut_in = self.new_cut_in
            if new_cut_in is None:
                return None
            head_in = self.new_head_in
            if head_in is None:
                return None
            return new_cut_in - head_in
        return None

    @property
    def duration(self):
        """
        Return the current duration from the associated cut item, or None

        :returns: An integer or None
        """
        if self._sg_cut_item:
            return self._sg_cut_item["cut_item_duration"]
        if self.cut_in and self.cut_out:
            return self.cut_out - self.cut_in + 1
        else:
            return None

    @property
    def new_duration(self):
        """
        Return the new duration, or None

        :returns: An integer or None
        """
        if self._edit:
            return self._edit.source_duration
        return None

    @property
    def tail_duration(self):
        """
        Return the current tail duration, or None

        :returns: An integer or None
        """
<<<<<<< HEAD
        if self.cut_out is None or self.shot_tail_out is None:
            return None
        return self.shot_tail_out - self.cut_out
=======
        if self.cut_out is None or self.tail_out is None:
            return None
        return self.tail_out - self.cut_out
>>>>>>> 32b0d98c

    @property
    def new_tail_duration(self):
        """
        Return the new tail duration, or None

        :returns: An integer or None
        """
        if not self._edit:  # No new value
            return None
        cut_out = self.new_cut_out
        if cut_out is None:
            return None
        tail_out = self.shot_tail_out
        if tail_out is None:
            # Special case if we have an edit and are repeated
            # if we don't have an edit, the new_tail_duration is irrelevant
            if self._edit and self.repeated:
                latest = self._siblings.latest
                if not latest:
                    raise ValueError("Couldn't get latest entry for repeated shot %s" % self)
                if latest != self:
                    # If we are not ourself the latest entry
                    tail_out = latest.new_tail_out
        if tail_out is None:
            # Fallback to defaults
            return self._default_tail_out_duration
        return tail_out - cut_out

    @property
    def diff_type(self):
        """
        Return the CutDiff type of this cut difference
        """
        return self._diff_type

    @property
    def diff_type_label(self):
        """
        Return a display string for the CutDiff type of this cut difference
        """
        return self.get_diff_type_label(self._diff_type)

    @property
    def reasons(self):
        """
        Return a list of reasons strings for this cut difference.
        Return an empty list for any difference which is not
        a CUT_CHANGE or a RESCAN
        """
        return self._cut_changes_reasons

    @property
    def need_rescan(self):
        """
        Return true if this cut change implies a rescan
        """
        return self._diff_type == _DIFF_TYPES.RESCAN

    @property
    def repeated(self):
        """
        Return true if the associated shot appears more than once in the
        cut summary
        """
#        if not self._siblings or len(self._siblings) < 2:
#            return False
#        return True
        # We use an explicit flag for repeated shots and don't rely
        # on the self._siblings list containing more then one entry
        # as this is controlled by the cut summary and can be changed
        # without us being notified. The cut summary will call set_repeated
        # explicitely when changing our flag, giving us a chance to compare the
        # new value with the old one.
        return self._repeated

    @property
    def is_vfx_shot(self):
        """
        Return True if this item is linked to a VFX shot
        """
        # Non vfx shots are not handled in SG by our current clients
        # so, for the time being, just check if the item is linked to
        # a shot : if not, then this is not a VFX shot entry
        if self._sg_shot:
            # Later we might want to do additional checks on the linked shot
            return True
        if not self._edit:
            # If we don't have an edit entry we should always have a sg_shot
            # coming from the Sequence
            return True
        # Return True if the edit has a shot name
        return bool(self._name)

    def set_siblings(self, siblings):
        """
        Set our list of siblings, which is other entries for the same shot
        :param siblings: a ShotCutDiffList or None
        """
        self._siblings = siblings

    def is_earliest(self):
        """
        Return True if this CutDiff is the earliest in repeated shots.
        If the shot is not repeated, this entry is the earliest.
        :returns: True of False
        """
        if not self._siblings:
            return True
        if self._siblings.earliest == self:
            return True
        return False

    @property
    def interpreted_diff_type(self):
        """
        Some difference types are grouped under a common type, return this group type
        for the current difference type.
        :returns: A _DIFF_TYPES
        """
        # Please note that a loop is done over all siblings, so this must be used
        # with care as it can be inefficient
        if self.diff_type == _DIFF_TYPES.OMITTED_IN_CUT and self.repeated:
            # Check if all our siblings are omitted_in_cut as well
            all_omitted = all(x._diff_type == _DIFF_TYPES.OMITTED_IN_CUT for x in self._siblings)
            if all_omitted:
                return _DIFF_TYPES.OMITTED

        if self.diff_type in [_DIFF_TYPES.NEW_IN_CUT, _DIFF_TYPES.OMITTED_IN_CUT]:
            return _DIFF_TYPES.CUT_CHANGE
        # Fall back to reality !
        return self.diff_type

    def check_changes(self):
        """
        Set the cut difference type for this cut difference
        Emit a type_changed if the value changed
        """
        old_type = self._diff_type
        self._check_changes()
        if old_type != self._diff_type:
            self.type_changed.emit(self, old_type, self._diff_type)

    def _check_changes(self):
        """
        Set the cut difference type for this cut difference
        """
        self._diff_type = _DIFF_TYPES.NO_CHANGE
        self._cut_changes_reasons = []
        # The type of difference we are dealing with
        if not self.name:
            self._diff_type = _DIFF_TYPES.NO_LINK
            return
        if not self._sg_shot:
            self._diff_type = _DIFF_TYPES.NEW
            return

        if not self._edit:
            if not self.repeated:
                self._diff_type = _DIFF_TYPES.OMITTED
            else:
                self._diff_type = _DIFF_TYPES.OMITTED_IN_CUT
            return
        # We have both a shot and an edit
        omit_statuses = self._user_settings.retrieve("reinstate_shot_if_status_is") or []
        if self._sg_shot["sg_status_list"] in omit_statuses:
            self._diff_type = _DIFF_TYPES.REINSTATED
            return

        if self.repeated and not self._sg_cut_item:
            self._diff_type = _DIFF_TYPES.NEW_IN_CUT
            return

        # Check if we have a difference
        # If any of the previous value is not set, then assume all changed ( initial import )
        if self.cut_order is None or self.cut_in is None or self.cut_out is None or \
            self.head_duration is None or self.tail_duration is None or self.duration is None:
                self._diff_type = _DIFF_TYPES.CUT_CHANGE
                return

        # note: leaving this in here in case we decide to switch back to the old behavior
        # if self.new_cut_order != self.cut_order:
        #     self._diff_type = _DIFF_TYPES.CUT_CHANGE
        #     self._cut_changes_reasons.append(
        #         "Cut order changed from %d to %d" % (self.cut_order, self.new_cut_order))

        # Check if some rescan is needed
        if self.new_head_in < self.shot_head_in:
            self._diff_type = _DIFF_TYPES.RESCAN
            self._cut_changes_reasons.append(
                "Head extended %d frs" % (self.shot_head_in - self.new_head_in))

        if self.new_head_duration < 0:
            self._diff_type = _DIFF_TYPES.RESCAN
            self._cut_changes_reasons.append(
                "Head extended %d frs" % (-self.new_head_duration + self.head_duration))

        if self.new_tail_out > self.shot_tail_out:
            self._diff_type = _DIFF_TYPES.RESCAN
            self._cut_changes_reasons.append(
                "Tail extended %d frs" % (self.new_tail_out - self.tail_out))

        if self.new_tail_duration < 0:
            self._diff_type = _DIFF_TYPES.RESCAN
            self._cut_changes_reasons.append(
                "Tail extended %d frs" % (-self.new_tail_duration + self.tail_duration))

        # Cut changes which does not imply a rescan
        if self._diff_type != _DIFF_TYPES.RESCAN:
            if self.new_head_duration != self.head_duration:
                self._diff_type = _DIFF_TYPES.CUT_CHANGE
                diff = self.new_head_duration-self.head_duration
                if diff > 0:
                    self._cut_changes_reasons.append("Head trimmed %d frs" % diff)
                else:
                    self._cut_changes_reasons.append("Head extended %d frs" % -diff)
            if self.new_tail_duration != self.tail_duration:
                self._diff_type = _DIFF_TYPES.CUT_CHANGE
                diff = self.new_tail_duration-self.tail_duration
                if diff > 0:
                    self._cut_changes_reasons.append("Tail trimmed %d frs" % diff)
                else:
                    self._cut_changes_reasons.append("Tail extended %d frs" % -diff)

    def set_repeated(self, repeated):
        """
        Set this cut difference as repeated
        :param repeated: A boolean
        """
        # This is set explicetely by the cut summary, so we have a chance to
        # compare the new value with the old one
        if repeated != self.repeated:
            old_repeated = self._repeated
            self._repeated = repeated
            self.repeated_changed.emit(self, old_repeated, self._repeated)
            # Cut in / out values are affected by repeated changes
            old_type = self._diff_type
            self._check_changes()
            if old_type != self._diff_type:
                self.type_changed.emit(self, old_type, self._diff_type)

    def summary(self):
        """
        Return a summary for this CutDiff instance as a tuple with :
         shot details, cut item details, version details and edit details
        :return: A four entries tuple, where each entry is a potentially empty string
        """
        shot_details = ""
        if self.sg_shot:
            if self._use_smart_fields:
                shot_details = \
                    "Name : %s, Status : %s, Head In : %s, Cut In : %s, Cut Out : %s, \
                    Tail Out : %s, Cut Order : %s" % (
                        self.sg_shot["code"],
                        self.sg_shot["sg_status_list"],
                        self.sg_shot["smart_head_in"],
                        self.sg_shot["smart_cut_in"],
                        self.sg_shot["smart_cut_out"],
                        self.sg_shot["smart_tail_out"],
                        self.sg_shot["sg_cut_order"],
                    )
            else:
                shot_details = \
                    "Name : %s, Status : %s, Head In : %s, Cut In : %s, Cut Out : %s, \
                    Tail Out : %s, Cut Order : %s" % (
                        self.sg_shot["code"],
                        self.sg_shot["sg_status_list"],
                        self.sg_shot["sg_head_in"],
                        self.sg_shot["sg_cut_in"],
                        self.sg_shot["sg_cut_out"],
                        self.sg_shot["sg_tail_out"],
                        self.sg_shot["sg_cut_order"],
                    )
        cut_item_details = ""
        if self.sg_cut_item:
            fps = self.sg_cut_item["cut.Cut.fps"]
            tc_in = edl.Timecode(self.sg_cut_item["timecode_cut_item_in"], fps)
            tc_out = edl.Timecode(self.sg_cut_item["timecode_cut_item_out"], fps)
            cut_item_details = \
                "Cut Order %s, TC in %s, TC out %s, Cut In %s, Cut Out %s, Cut Duration %s" % (
                    self.sg_cut_item["cut_order"],
                    tc_in,
                    tc_out,
                    self.sg_cut_item["cut_item_in"],
                    self.sg_cut_item["cut_item_out"],
                    self.sg_cut_item["cut_item_duration"]
                )
        version_details = ""
        sg_version = self.sg_version
        if sg_version:
            version_details = "%s, link %s %s" % (
                sg_version["code"],
                sg_version["entity"]["type"] if sg_version["entity"] else "None",
                sg_version["entity.Shot.code"] if sg_version["entity.Shot.code"] else "",
            )
        return (shot_details, cut_item_details, version_details, str(self._edit))<|MERGE_RESOLUTION|>--- conflicted
+++ resolved
@@ -265,8 +265,6 @@
             return self._sg_cut_item["version"]
         return None
 
-<<<<<<< HEAD
-=======
     def set_sg_version(self, sg_version):
         """
         Set the Shotgun version associated with this diff
@@ -277,7 +275,6 @@
             raise ValueError("Can't set Shotgun version without an edit entry")
         self._edit._sg_version = sg_version
 
->>>>>>> 32b0d98c
     @property
     def default_head_in(self):
         """
@@ -610,15 +607,9 @@
 
         :returns: An integer or None
         """
-<<<<<<< HEAD
         if self.cut_out is None or self.shot_tail_out is None:
             return None
         return self.shot_tail_out - self.cut_out
-=======
-        if self.cut_out is None or self.tail_out is None:
-            return None
-        return self.tail_out - self.cut_out
->>>>>>> 32b0d98c
 
     @property
     def new_tail_duration(self):
