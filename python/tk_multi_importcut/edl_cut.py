# Copyright (c) 2016 Shotgun Software Inc.
#
# CONFIDENTIAL AND PROPRIETARY
#
# This work is provided "AS IS" and subject to the Shotgun Pipeline Toolkit
# Source Code License included in this distribution package. See LICENSE.
# By accessing, using, copying or modifying this work you indicate your
# agreement to the Shotgun Pipeline Toolkit Source Code License. All rights
# not expressly granted therein are reserved by Shotgun Software Inc.

import os
import re
from collections import defaultdict

import sgtk
from sgtk.platform.qt import QtCore
from .logger import get_logger
from .cut_diff import CutDiff, _DIFF_TYPES
from .cut_summary import CutSummary
from .entity_line_widget import EntityLineWidget

# Different wizard style steps in our process
from .constants import _DROP_STEP, _PROJECT_STEP, _ENTITY_TYPE_STEP
from .constants import _ENTITY_STEP, _CUT_STEP, _SUMMARY_STEP, _PROGRESS_STEP
from .constants import _SHOT_FIELDS

edl = sgtk.platform.import_framework("tk-framework-editorial", "edl")

_ERROR_BAD_CUT = (
    "%s contains CutItems with missing %s data. These timecode values "
    "are required to ensure an accurate comparison.\n\n"
    "Please select another Cut or update the timecode data in %s to proceed."
)

def get_sg_entity_name(sg_entity):
    """
    Return the name of the given SG Entity

    Tries the SG standard display name field 'code', but falls back
    on 'name' (which is often used by Projects) and then 'title' which
    can be used by some threaded Entity types.

    :param sg_entity: A SG Entity dictionary
    :returns: A string or None
    """
    # Deal with name field not being consistent in SG
    entity_name = sg_entity.get(
        "code",
        sg_entity.get(
            "name",
            sg_entity.get("title", "")
        )
    )


class EdlCut(QtCore.QObject):
    """
    Worker which handles all data, our main data manager.
    
    After reading and validating an EDL file, the data manager will typically
    retrieve all SG Entities of a certain type linked to a chosen Project.
    Then, it will build a summary of cut differences against a SG Cut linked to one
    of these Entities.

    Signals are used to drive UI components running on other threads
    """
    # Emitted when a step is considered done. For example, to let the UI know that
    # it can move on to the next screen.
    step_done            = QtCore.Signal(int)
    # Emitted when a step failed
    step_failed          = QtCore.Signal(int)

    # These signals allow the data manager to tell listeners that new data is available.
    # For example, views will create cards for the emitted data when the signals
    # are emitted
    # Emitted when a new Project is retrieved from SG
    new_sg_project       = QtCore.Signal(dict)
    # Emitted when a new Entity is retrieved from SG
    new_sg_entity        = QtCore.Signal(dict)
    # Emitted when a new Cut is retrieved from SG
    new_sg_cut           = QtCore.Signal(dict)
    # Emitted when a new CutDiff is available
    new_cut_diff         = QtCore.Signal(CutDiff)

    # Emitted when the data manager is busy doing something. Optionally with an
    # integer describing a known "range" of progress so a progress bar can be shown
    got_busy             = QtCore.Signal(int)
    # Emitted when the data manager is not busy anymore
    got_idle             = QtCore.Signal()
    # Emitted when the progress value changed
    progress_changed     = QtCore.Signal(int)
    # Emitted when the Cut summary totals should be recomputed, e.g. by the
    # Cut summary view
    totals_changed       = QtCore.Signal()
    # Emitted when some Cut Differences should be discarded, which can happen
    # when Shot names are edited in the summary view
    delete_cut_diff      = QtCore.Signal(CutDiff)
    # Emitted when an EDL was successfully loaded and is considered valid
    valid_edl            = QtCore.Signal(str)
    # Emitted to acknowledge we have a valid movie
    valid_movie          = QtCore.Signal(str)

    def __init__(self, frame_rate=None):
        """
        Instantiate a new empty worker, with the given explicit frame rate

        :param frame_rate: A float or None
        """
        super(EdlCut, self).__init__()

        self._edl_file_path = None
        self._mov_file_path = None
        self._edl = None
        self._sg_cut = None
        self._sg_entity_type = None
        self._sg_shot_link_field_name = None
        self._sg_entity = None
        self._summary = None
        self._logger = get_logger()
        self._app = sgtk.platform.current_bundle()
        self._sg = self._app.shotgun
        self._ctx = self._app.context
        # we won't use context.project directly so we can change the Project if
        # we want (this is specifically for RV integration where it's possible to
        # launch without a Project context), but it's also possible to change
        # the project when context.project is available
        self._project = self._ctx.project
        self._sg_new_cut = None
        self._no_cut_for_entity = False
        # Retrieve some settings
        self._user_settings = self._app.user_settings
        # todo: this will need to be rethought if we're able to extract fps
        # from an EDL. Basically this is redundant now b/c the frame_rate coming
        # in is almost definitely set by user settings default_frame_rate
        if frame_rate is not None:
            self._frame_rate = frame_rate
        else:
            self._frame_rate = float(self._user_settings.retrieve("default_frame_rate"))
        self._update_shot_statuses = self._user_settings.retrieve("update_shot_statuses")
        self._use_smart_fields = self._user_settings.retrieve("use_smart_fields")
        self._omit_status = self._user_settings.retrieve("omit_status")
        self._reinstate_statuses = self._user_settings.retrieve("reinstate_shot_if_status_is")

    @property
    def entity_name(self):
        """
        Return the name of the attached SG Entity

        Tries the SG standard display name field 'code', but falls back
        on 'name' (which is often used by Projects) and then 'title' which
        can be used by some threaded Entity types.

        :returns: A string or None
        """
        if not self._sg_entity:
            return None
        return get_sg_entity_name(self._sg_entity)

    @property
    def entity_type_name(self):
        """
        Return a nice name for the attached SG Entity's type

        :returns: A string or None
        """
        if not self._sg_entity:
            return None
        return sgtk.util.get_entity_type_display_name(
            sgtk.platform.current_bundle().sgtk,
            self._sg_entity["type"],
        )

    @property
    def has_valid_edl(self):
        """
        Return True if a valid EDL file was loaded

        :returns: A boolean
        """
        return bool(self._edl)

    @property
    def has_valid_movie(self):
        """
        Return True if a valid movie file was retrieved

        :returns: A boolean
        """
        return bool(self._mov_file_path)

    def process_edit(self, edit, logger):
        """
        Visitor used when parsing an EDL file

        Extract Shot / Version information from EDL edits and add lambdas
        to retrieve extracted properties

        :param edit: Current EditEvent being parsed
        :param logger: Editorial framework logger, not used
        """
        # Use our own logger rather than the framework one
        edl.process_edit(edit, self._logger)
        # Check things are right
        # Add empty properties
        edit._sg_version = None
        # Add some lambda to retrieve properties
        edit.get_shot_name = lambda: edit._shot_name
        edit.get_clip_name = lambda: edit._clip_name
        edit.get_sg_version = lambda: edit._sg_version
        # In this app, the convention is that clip names hold Version names
        # which is not the case for other apps like tk-multi-importscan
        # where the Version name is set with locators and clip name is used
        # for the source clip ...
        if edit._clip_name:
            edit.get_version_name = lambda: edit._clip_name.split(".")[0]  # Strip extension, if any
        else:
            edit.get_version_name = lambda: None
        if not edit._shot_name:
            # Shot name was not retrieved from standard approach
            # try to extract it from comments which don't include any
            # known keywords
            preferred_match = None
            match = None
            for comment in edit.pure_comments:
                # Match :
                # * COMMENT : shot-name_001
                # * shot-name_001
                # Most recent patterns are cached by Python so we don't need
                # to worry about compiling it ourselves for performances consideration
                m = re.match(r"\*(\s*COMMENT\s*:)?\s*([a-z0-9A-Z_-]+)$", comment)
                if m:
                    if m.group(1):
                        # Priority is given to matches from line beginning with
                        # * COMMENT
                        preferred_match = m.group(2)
                    else:
                        match = m.group(2)
                if preferred_match:
                    edit._shot_name = preferred_match
                elif match:
                    edit._shot_name = match

    @QtCore.Slot(str)
    def reset(self):
        """
        Clear this worker, discarding all data
        """
        had_something = self._edl_file_path is not None
        self._edl_file_path = None
        self._mov_file_path = None
        self._edl = None
        self._sg_entity_type = None
        self._sg_shot_link_field_name = None
        self._sg_entity = None
        self._summary = None
        self._sg_new_cut = None
        if had_something:
            self._logger.info("Session discarded...")

    @QtCore.Slot(str, str)
    def process_edl_and_mov(self, edl_file_path, mov_file_path):
        """
        Process the given EDL and movie files

        :param edl_file_path: String, full path to EDL file.
        :param mov_file_path: String, full path to MOV file.
        """
        self.register_movie_path(mov_file_path)
        self.load_edl(edl_file_path)

    @QtCore.Slot(str)
    def register_movie_path(self, movie_file_path):
        """
        Register the given movie path

        :param movie_file_path: String, full path to MOV file.
        """
        self._mov_file_path = movie_file_path
        self._logger.info("Registered %s" % self._mov_file_path)
        self.valid_movie.emit(os.path.basename(self._mov_file_path))
        # If we have a valid EDL, we can move to next step
        if self.has_valid_edl:
            self.step_done.emit(_DROP_STEP)

    @QtCore.Slot(str)
    def load_edl(self, edl_file_path):
        """
        Load an EDL file.

        :param edl_file_path: A string, full path to the EDL file.
        """
        self._logger.info("Loading %s ..." % edl_file_path)
        try:
            self._edl_file_path = edl_file_path
            if self._frame_rate is not None:
                self._logger.info("Using explicit frame rate %f ..." % self._frame_rate)
                self._edl = edl.EditList(
                    file_path=edl_file_path,
                    visitor=self.process_edit,
                    fps=self._frame_rate,
                )
            else:
                self._logger.info("Using default frame rate ...")
                # Use default frame rate, whatever it is
                self._edl = edl.EditList(
                    file_path=edl_file_path,
                    visitor=self.process_edit,
                )
            self._logger.info(
                "%s loaded, %s edits" % (
                    self._edl.title, len(self._edl.edits)
                )
            )
            if not self._edl.edits:
                self._logger.warning("Couldn't find any entry in %s" % edl_file_path)
                return
            # Can go to next step
            self.valid_edl.emit(os.path.basename(self._edl_file_path))
            if self.has_valid_movie:
                self.step_done.emit(_DROP_STEP)
        except Exception, e:
            self._edl = None
            self._edl_file_path = None
            self._logger.exception("Couldn't load %s: \n\n%s" % (edl_file_path, str(e)))

    def _bind_versions(self):
        """
        Bind SG Versions to loaded EDL edits
        """
        # Shouldn't happen, but raise an error if it does
        if not self._edl:
            raise RuntimeError("No EDL file is currently loaded")

        self._logger.info("Binding edits to %s's Versions" % self._project["name"])
        # Reset everything
        for edit in self._edl.edits:
            edit._sg_version = None

        # Consolidate loaded EDL data
        # Build a dictionary using versions names as keys
        versions_names = defaultdict(list)
        for edit in self._edl.edits:
            v_name = edit.get_version_name()
            if v_name:
                # SG find method is case insensitive, don't have to worry
                # about upper / lower case names match
                # but we use lowercase keys
                v_name = v_name.lower()
                versions_names[v_name].append(edit)
        # Retrieve actual versions from SG
        if versions_names:
            sg_versions = self._sg.find(
                "Version", [
                    ["project", "is", self._project],
                    ["code", "in", versions_names.keys()],
                ],
                ["code", "entity", "entity.Shot.code", "image"]
            )
            # And update edits with the SG versions retrieved
            for sg_version in sg_versions:
                edits = versions_names[sg_version["code"].lower()]
                for edit in edits:
                    edit._sg_version = sg_version
                    # If we have a linked Version, its linked Shot takes precedence
                    # over Shot names retrieved from locators, comments, etc...
                    if sg_version["entity.Shot.code"]:
                        edit._shot_name = sg_version["entity.Shot.code"]

    @QtCore.Slot(dict)
    def set_sg_project(self, sg_project):
        """
        Set the given Project as the active one

        Retrieve Versions from the Project and bind them to the edit entries

        :param sg_project: A SG Project dictionary
        """
        self._project = sg_project
        self._bind_versions()
        self.step_done.emit(_PROJECT_STEP)
        self._logger.info("Project %s activated..." % sg_project["name"])

    def _get_sg_statuses(self):
        """
        Retrieve Statuses from Shotgun, with their display name and color

        A '_bg_hex_color' additional key with the bg color converted to hexadecimal
        is added to the values retrieved from Shotgun

        :returns: A dictionary where keys are Statuses code and values Statuses
                  dictionaries
        """
        sg_statuses = self._sg.find("Status", [], ["code", "name", "icon", "bg_color"])
        status_dict = {}
        for sg_status in sg_statuses:
            if sg_status["bg_color"]:
                r, g, b = sg_status["bg_color"].split(",")
                sg_status["_bg_hex_color"] = "#%02x%02x%02x" % (int(r), int(g), int(b))
            status_dict[sg_status["code"]] = sg_status
        return status_dict

    @QtCore.Slot(str)
    def retrieve_entities(self, entity_type):
        """
        Retrieve all Entities with the given type for the current Project

        :param entity_type: A Shotgun Entity type name, e.g. "Sequence"
        """
        self._sg_entity_type = entity_type
        self._sg_shot_link_field_name = None
        # Retrieve display names and colors for statuses
        status_dict = self._get_sg_statuses()
        self._logger.info("Retrieving %ss for project %s..." % (
            entity_type, self._project["name"]))
        self.got_busy.emit(None)
        try:
            # Retrieve a "link" field on Shots which accepts our Entity type
            shot_schema = self._sg.schema_field_read("Shot")
            # Prefer a sg_<entity type> field if available
            entity_type_name = sgtk.util.get_entity_type_display_name(
                sgtk.platform.current_bundle().sgtk, entity_type,
            )
            field_name = "sg_%s" % entity_type_name.lower()
            field = shot_schema.get(field_name)
            if (field and field["data_type"]["value"] == "entity" and
                    self._sg_entity_type in field["properties"]["valid_types"]["value"]):
                self._logger.debug("Using preferred Shot field %s" % field_name)
                self._sg_shot_link_field_name = field_name
            else:
                # General lookup
                for field_name, field in shot_schema.iteritems():
                    if field["data_type"]["value"] == "entity":
                        if self._sg_entity_type in field["properties"]["valid_types"]["value"]:
                            self._sg_shot_link_field_name = field_name
                            break
            if not self._sg_shot_link_field_name:
                self._logger.warning("Couldn't retrieve a field accepting %s on shots" % (
                    self._sg_entity_type,
                ))
            else:
                self._logger.info("Will use field %s to link %s to shots" % (
                    self._sg_shot_link_field_name,
                    self._sg_entity_type
                ))
            if entity_type == "Project":
                sg_entities = self._sg.find("Project",
                                            [["id", "is", self._project["id"]]],
                                            ["name", "id", "sg_status", "image", "sg_description"],
                                            order=[{"field_name": "name", "direction": "asc"}]
                                            )
            else:
                sg_entities = self._sg.find(
                    entity_type,
                    [["project", "is", self._project]],
                    # We ask for various 'name' fields used by SG Entities, only
                    # the existing one will be returned, others will be ignored.
                    ["code", "name", "title", "id", "sg_status_list", "image", "description"],
                    order=[{"field_name": "code", "direction": "asc"}]
                )
            for sg_entity in sg_entities:
                # Project uses sg_status and not sg_status_list
                status = sg_entity.get("sg_status_list",
                                       sg_entity.get("sg_status", "")
                                       ) or ""
                # Register a display status if one available, with the color from SG
                if status in status_dict:
                    sg_entity["_display_status"] = status_dict[status]
                else:
                    # Project uses a list of strings, not actual statuses
                    sg_entity["_display_status"] = {
                        "name": status.title(),
                    }
                self.new_sg_entity.emit(sg_entity)
            self._logger.info("Retrieved %d %s." % (len(sg_entities), entity_type))
            self.step_done.emit(_ENTITY_TYPE_STEP)
        except Exception, e:
            self._logger.exception(str(e))
        finally:
            self.got_idle.emit()

    @QtCore.Slot()
    def retrieve_projects(self):
        """
        Retrieve all Projects for the Shotgun site
        """
        self.got_busy.emit(None)
        try:
            fields = ["name", "id", "sg_status", "image", "sg_description"]
            order = [{"field_name": "name", "direction": "asc"}]
            # todo: do we want to filter for active projects?
            sg_projects = self._sg.find(
                "Project",
                [["is_template", "is", False], ["archived", "is_not", True]],
                fields,
                order=order
            )
            self._logger.info("Retrieved %d Projects." % len(sg_projects))
            for sg_project in sg_projects:
                status = sg_project["sg_status"] or ""
                # Add a custom field with the status ready to be displayed
                sg_project["_display_status"] = {
                        "name": status.title(),
                }
                self.new_sg_project.emit(sg_project)
        except Exception, e:
            self._logger.exception(str(e))
        finally:
            self.got_idle.emit()

    @QtCore.Slot(dict)
    def retrieve_cuts(self, sg_entity):
        """
        Retrieve all Cuts for the given Shotgun Entity

        :param sg_entity: A Shotgun Entity dictionary, typically a Sequence
        """
        self._sg_entity = sg_entity
        # Retrieve display names and colors for statuses
        status_dict = self._get_sg_statuses()
        self._logger.info("Retrieving Cuts for %s ..." % self.entity_name)
        self.got_busy.emit(None)
        try:
            sg_cuts = self._sg.find(
                "Cut",
                [["entity", "is", sg_entity]],
                [
                    "code",
                    "id",
                    "sg_status_list",
                    "image",
                    "description",
                    "created_by",
                    "updated_by",
                    "updated_at",
                    "created_at",
                    "revision_number"
                ],
                order=[{"field_name": "id", "direction": "desc"}]
            )
            # If no cut, go directly to next step
            if not sg_cuts:
                self.show_cut_diff({})
                self._no_cut_for_entity = True
                return

            self._no_cut_for_entity = False
            for sg_cut in sg_cuts:
                # Register a display status if one available
                if sg_cut["sg_status_list"] in status_dict:
                    sg_cut["_display_status"] = status_dict[sg_cut["sg_status_list"]]
                else:
                    sg_cut["_display_status"] = sg_cut["sg_status_list"]
                self.new_sg_cut.emit(sg_cut)
            self._logger.info("Retrieved %d Cuts." % len(sg_cuts))
            self.step_done.emit(_ENTITY_STEP)
        except Exception, e:
            self._logger.exception(str(e))
        finally:
            self.got_idle.emit()

    @QtCore.Slot(dict)
    def show_cut_diff(self, sg_cut):
        """
        Build a cut summary for the current Shotgun Entity (e.g. Sequence) and the given
        Shotgun Cut (which could be empty).

        If a Cut is given, all CutItems linked to this Cut will be retrieved from
        Shotgun and reconciled againts the edit list previously loaded.

        Versions and Shots are primarily used to match CutItems against edits.
        However, the same Shot can appear more than once in a given Cut. In this
        case, Matching Cut order and matching timecode in and out are then used
        to bind an edit to the best matching CutItem.

        CutDiff instances are used to bind together edits and CutItems. A CutDiff
        will have an empty edit if a CutItem is not part of the Cut anymore. It
        will have an empty CutItem if the edit was added to the Cut.

        A CutSummary is used to store lists of CutDiff instances, grouped by Shots

        :param sg_cut: A Shotgun Cut dictionary retrieved from Shotgun, or an empty dictionary.
                       Used to compare new Cut information with the last Cut.
        """
        self._logger.info("Retrieving Cut summary for %s" % self.entity_name)
        self.got_busy.emit(None)
        self._sg_cut = sg_cut

        # We've got an opportunity here to set the tc start/end values on
        # CutSummary, so lets do that so we can set it on the Cut record too
        tc_start = None
        tc_end = None
        if self._edl.edits:
            tc_start = self._edl.edits[0].record_in
            tc_end = self._edl.edits[-1].record_out
        self._summary = CutSummary(
            self._project,
            self._sg_entity,
            self._sg_shot_link_field_name,
            tc_start,
            tc_end,
        )
        # Connect CutSummary signals to ours as pass through, so any listener
        # on our signals will receive signals emitted by the CutSummary
        self._summary.new_cut_diff.connect(self.new_cut_diff)
        self._summary.delete_cut_diff.connect(self.delete_cut_diff)
        self._summary.totals_changed.connect(self.totals_changed)
        try:
            # Fields that we need to retrieve on Shots
            shot_fields = _SHOT_FIELDS
            if self._sg_shot_link_field_name:
                shot_fields.append(self._sg_shot_link_field_name)
            sg_cut_items = []
            sg_shots_dict = {}
            if sg_cut:
                # Retrieve all CutItems linked to that Cut
                sg_cut_items = self._sg.find("CutItem",
                                             [["cut", "is", sg_cut]], [
                                                "cut",
                                                "timecode_cut_item_in_text",
                                                "timecode_cut_item_out_text",
                                                "cut_order",
                                                "cut_item_in",
                                                "cut_item_out",
                                                "shot",
                                                "cut_duration",
                                                "cut_item_duration",
                                                "cut.Cut.fps",
                                                "version",
                                                "version.Version.code",
                                                "version.Version.entity",
                                                "version.Version.image",
                                                ]
                                             )
                # Consolidate versions retrieved from CutItems
                # Because of a bug in the Shotgun API, we can't use two levels of
                # redirection, with "sg_version.Version.entity.Shot.code",
                # to retrieve the Shot linked to the Version, a CRUD
                # error will happen if one of the CutItem does not have Version linked
                sg_cut_item_version_ids = [x["version"]["id"] for x in sg_cut_items if x["version"]]
                sg_cut_item_versions = {}
                if sg_cut_item_version_ids:
                    sg_cut_item_versions_list = self._sg.find(
                        "Version",
                        [["id", "in", sg_cut_item_version_ids]],
                        ["entity", "entity.Shot.code"],
                    )
                    # Index results with their SG id
                    for item_version in sg_cut_item_versions_list:
                        sg_cut_item_versions[item_version["id"]] = item_version
                # We match fields that we would have retrieved with an sg.find("Version", ...)
                # And collect a list of Shots while we loop over CutItems.
                sg_known_shot_ids = set()
                for sg_cut_item in sg_cut_items:
                    reasons = []
                    if sg_cut_item["timecode_cut_item_in_text"] is None:
                        reasons.append("Timecode Cut In")
                    if sg_cut_item["timecode_cut_item_out_text"] is None:
                        reasons.append("Timecode Cut Out")
                    if reasons:
                        cut_name = sg_cut_item["cut"]["name"]
                        raise ValueError(_ERROR_BAD_CUT % (
                            cut_name, " and ".join(reasons),
                            cut_name
                        ))
                    if sg_cut_item["shot"] and sg_cut_item["shot"]["type"] == "Shot":
                        sg_known_shot_ids.add(sg_cut_item["shot"]["id"])
                    if sg_cut_item["version"]:
                        sg_cut_item["version"]["code"] = sg_cut_item["version.Version.code"]
                        sg_cut_item["version"]["entity"] = sg_cut_item["version.Version.entity"]
                        sg_cut_item["version"]["image"] = sg_cut_item["version.Version.image"]
                        item_version = sg_cut_item_versions.get(sg_cut_item["version"]["id"])
                        if item_version:
                            sg_cut_item["version"]["entity.Shot.code"] = item_version["entity.Shot.code"]
                        else:
                            sg_cut_item["version"]["entity.Shot.code"] = None
                # Retrieve details for Shots linked to the CutItems
                if sg_known_shot_ids:
                    sg_shots = self._sg.find(
                        "Shot",
                        [["id", "in", list(sg_known_shot_ids)]],
                        shot_fields
                    )
                    # Build a dictionary where Shot names are the keys, use the Shot id
                    # if the name is not set
                    sg_shots_dict = dict(((x["code"] or str(x["id"])).lower(), x) for x in sg_shots)
            # Retrieve additional Shots from the edits if needed
            more_shot_names = set()
            for edit in self._edl.edits:
                shot_name = edit.get_shot_name()
                if shot_name:
                    lower_shot_name = shot_name.lower()
                    if lower_shot_name not in sg_shots_dict:
                        more_shot_names.add(shot_name.lower())
            if more_shot_names:
                sg_more_shots = self._sg.find(
                    "Shot",
                    [["project", "is", self._project], ["code", "in", list(more_shot_names)]],
                    shot_fields,
                )
                for sg_shot in sg_more_shots:
                    shot_name = sg_shot["code"].lower()
                    sg_shots_dict[shot_name] = sg_shot
            # Duplicate the list of shots, allowing us to know easily which ones are not part
            # of this edit by removing entries when we use them. We only need a shallow copy
            # here
            leftover_shots = [x for x in sg_shots_dict.itervalues()]
            # Record the list of Shots for completion purpose, we don't use the keys as
            # they are lower cased, but the original Shot names
            EntityLineWidget.set_known_list(x["code"] for x in sg_shots_dict.itervalues() if x["code"])

            # Building a little dictionary for use in naming reels /
            # CutItem Name / code (whatever you want to call it).
            # Basically we add a 3 padded number to the end of any
            # reel that has a name which is duplicated, so we need an
            # iteration key and a dup key
            reel_names = {}
            for edit in self._edl.edits:
                if reel_names.get(edit.reel):
                    reel_names[edit.reel]["dup"] = True
                else:
                    reel_names[edit.reel] = {}
                    reel_names[edit.reel]["dup"] = False
                reel_names[edit.reel]["iter"] = 1

            for edit in self._edl.edits:
                if reel_names[edit.reel]["dup"] is True:
                    edit.reel_name = "%s%03d" % (
                        edit.reel,
                        reel_names[edit.reel]["iter"]
                    )
                    # Increment the iter counter for next one
                    reel_names[edit.reel]["iter"] += 1
                else:
                    edit.reel_name = edit.reel

                shot_name = edit.get_shot_name()
                if not shot_name:
                    # If we don't have a Shot name, we can't match anything
                    self._summary.add_cut_diff(
                        None,
                        sg_shot=None,
                        edit=edit,
                        sg_cut_item=None
                    )
                else:
                    lower_shot_name = shot_name.lower()
                    self._logger.debug("Matching %s for %s" % (
                        lower_shot_name, str(edit),
                    ))
                    existing = self._summary.diffs_for_shot(shot_name)
                    # Is it a duplicate ?
                    if existing:
                        self._logger.debug("Found duplicated Shot, Shot %s (%s)" % (
                            shot_name, existing))
                        sg_cut_item = self.sg_cut_item_for_shot(
                            sg_cut_items,
                            existing[0].sg_shot,
                            edit.get_sg_version(),
                            edit
                        )
                        self._summary.add_cut_diff(
                            shot_name,
                            sg_shot=existing[0].sg_shot,
                            edit=edit,
                            sg_cut_item=sg_cut_item
                        )
                    else:
                        matching_cut_item = None
                        # Do we have a matching Shot in SG ?
                        matching_shot = sg_shots_dict.get(lower_shot_name)
                        if matching_shot:
                            # yes we do
                            self._logger.debug("Found matching existing Shot %s" % shot_name)
                            # Remove this entry from the leftovers
                            if matching_shot in leftover_shots:
                                leftover_shots.remove(matching_shot)
                            matching_cut_item = self.sg_cut_item_for_shot(
                                sg_cut_items,
                                matching_shot,
                                edit.get_sg_version(),
                                edit,
                            )
                        self._summary.add_cut_diff(
                            shot_name,
                            sg_shot=matching_shot,
                            edit=edit,
                            sg_cut_item=matching_cut_item
                        )

            # Process CutItems left over, they are all the CutItems which were
            # not matched to an edit event in the loaded EDL.
            for sg_cut_item in sg_cut_items:
                # If not compliant to what we expect, just ignore it
                if (sg_cut_item["shot"] and sg_cut_item["shot"]["id"] and
                    sg_cut_item["shot"]["type"] == "Shot"):
                        shot_name = "No Link"
                        matching_shot = None
                        for sg_shot in sg_shots_dict.itervalues():
                            if sg_shot["id"] == sg_cut_item["shot"]["id"]:
                                # We found a matching Shot
                                self._logger.debug("Found matching existing Shot %s" %
                                                   shot_name)
                                shot_name = sg_shot["code"]
                                matching_shot = sg_shot
                                # Remove this entry from the list
                                if sg_shot in leftover_shots:
                                    leftover_shots.remove(sg_shot)
                                break
                        self._summary.add_cut_diff(
                            shot_name,
                            sg_shot=matching_shot,
                            edit=None,
                            sg_cut_item=sg_cut_item
                        )

            if leftover_shots:
                # This shouldn't happen, as our list of Shots comes from edits
                # and CutItems, and we should have processed all of them. Issue
                # a warning if it is the case.
                self._logger.warning("Found %s left over Shots..." % leftover_shots)

            self._logger.info("Retrieved %d Cut differences." % len(self._summary))
            self.step_done.emit(_CUT_STEP)
        except Exception, e:
            self._logger.exception(str(e))
        finally:
            self.got_idle.emit()

    def sg_cut_item_for_shot(self, sg_cut_items, sg_shot, sg_version=None, edit=None):
        """
        Return a CutItem for the given Shot from the given CutItems list retrieved
        from Shotgun

        The sg_cut_items list is modified inside this method, entries being removed as
        they are chosen.

        Best matching CutItem is returned, a score is computed for each entry
        from:
        - Is it linked to the right shot?
        - Is it linked to the right version?
        - Is the Cut order the same?
        - Is the tc in the same?
        - Is the tc out the same?

        :param sg_cut_items: A list of CutItem instances to consider
        :param sg_shot: A SG Shot dictionary
        :param sg_version: A SG Version dictionary
        :param edit: An EditEvent instance or None
        :returns: A SG CutItem dictionary, or None
        """

        potential_matches = []
        for sg_cut_item in sg_cut_items:
            # Is it linked to the given Shot ?
            if (sg_cut_item["shot"] and sg_shot and
                sg_cut_item["shot"]["id"] == sg_shot["id"] and
                sg_cut_item["shot"]["type"] == sg_shot["type"]):
                        # We can have multiple CutItems for the same Shot
                        # use the linked Version to pick the right one, if
                        # available
                        if not sg_version:
                            # No particular Version to match, score is based on
                            # on differences between Cut order, tc in and out
                            # give score a bonus as we don't have an explicit mismatch
                            potential_matches.append((
                                sg_cut_item,
                                100 + self._get_cut_item_score(sg_cut_item, edit)
                                ))
                        elif sg_cut_item["version"]:
                                if sg_version["id"] == sg_cut_item["version"]["id"]:
                                    # Give a bonus to score as we matched the right
                                    # Version
                                    potential_matches.append((
                                        sg_cut_item,
                                        1000 + self._get_cut_item_score(sg_cut_item, edit)
                                        ))
                                else:
                                    # Version mismatch, don't give any bonus
                                    potential_matches.append((
                                        sg_cut_item,
                                        self._get_cut_item_score(sg_cut_item, edit)
                                        ))
                        else:
                            # Will keep looking around but we keep a reference to
                            # CutItem since it is linked to the same Shot
                            # give score a little bonus as we didn't have any explicit
                            # mismatch
                            potential_matches.append((
                                sg_cut_item,
                                100 + self._get_cut_item_score(sg_cut_item, edit)
                                ))
            else:
                self._logger.debug("Rejecting %s for %s" % (sg_cut_item, edit))
        if potential_matches:
            potential_matches.sort(key=lambda x: x[1], reverse=True)
            for pm in potential_matches:
                self._logger.debug("Potential matches %s score %s" % (
                    pm[0], pm[1],
                ))
            # Return just the CutItem, not including the score
            best = potential_matches[0][0]
            # Prevent this one to be matched multiple times
            sg_cut_items.remove(best)
            self._logger.debug("Best is %s for %s" % (best, edit))
            return best
        return None

    def _get_cut_item_score(self, sg_cut_item, edit):
        """
        Return a matching score for the given CutItem and edit, based on:
        - Is the Cut order the same?
        - Is the tc in the same?
        - Is the tc out the same?

        So the best score is 3 if all of them match

        :param sg_cut_item: a CutItem instance
        :param edit: An EditEvent instance
        :returns: A score, as an integer
        """
        if not edit:
            return 0
        score = 0
        # Compute the Cut order difference (edit.id is the Cut order in an EDL)
        diff = edit.id - sg_cut_item["cut_order"]
        if diff == 0:
            score += 1
        diff = edit.source_in - edl.Timecode(
                                    sg_cut_item["timecode_cut_item_in_text"],
                                    sg_cut_item["cut.Cut.fps"]
                                ).to_frame()
        if diff == 0:
            score += 1
        diff = edit.source_out - edl.Timecode(
                                    sg_cut_item["timecode_cut_item_out_text"],
                                    sg_cut_item["cut.Cut.fps"]
                                ).to_frame()
        if diff == 0:
            score += 1

        return score

    @QtCore.Slot(str, dict, dict, str, bool)
    def do_cut_import(self, title, sender, to, description, update_shots):
        """
        Import the Cut changes in Shotgun
        - Create a new SG Cut
        - Create new SG CutItems
        - Create new SG Shots
        - Update existing SG Shots if update_shots is True
        - Create a Note in SG with a summary of changes

        :param title: A string, the new SG Cut name and a title for the Note 
                      that will be created
        :param sender: A SG user dictionary, the Note sender
        :param to: A SG Group dictionary, the recipient for the Note
        :param description: Comments as a string, used in the Note's body
        :param update_shots: A boolean, whether or not existing Shots data will
                             be updated
        """
        self._logger.info("Importing Cut %s" % title)
        self.got_busy.emit(4)
        self.step_done.emit(_SUMMARY_STEP)
        try:
            self._sg_new_cut = self.create_sg_cut(title, description)
            self.update_sg_shots(update_shots)
            self.progress_changed.emit(1)
            # When testing this app it is time consuming to create
            # all required Versions in SG. Uncomment the following line to
            # create missing Versions automatically for you, which can be
            # handy for testing.
            # self._create_missing_sg_versions()
            self.progress_changed.emit(2)
            self.create_sg_cut_items(self._sg_new_cut)
            self.progress_changed.emit(3)
            self._logger.info("Creating note ...")
            self.create_note(title, sender, to, description, sg_links=[self._sg_new_cut])
            self.progress_changed.emit(4)
        except Exception, e:
            self._logger.exception(str(e))
            # Go back to summary screen
            self.step_failed.emit(_PROGRESS_STEP)
        else:
            self._logger.info("Cut %s imported" % title)
            # Can go to next step
            self.step_done.emit(_PROGRESS_STEP)
        finally:
            self.got_idle.emit()

    def create_note(self, title, sender, to, description, sg_links=None):
        """
        Create a note in Shotgun, linked to the current Shotgun entity, typically
        a Sequence and optionally linked to the list of sg_links

        :param title: A string, the Note title
        :param sender: A Shotgun user dictionary
        :param to: A Shotgun Group dictionary
        :param description: Some comments which will be added to the Note
        :param sg_links: Optional list of Shotgun Entity dictionaries to link the note to
        """
        summary = self._summary
        url_links = ["%s/detail/%s/%s" % (
            self._app.shotgun.base_url,
            self._sg_entity["type"],
            self._sg_entity["id"],
        )]
        if sg_links:
            for sg_link in sg_links:
                url_links.append("%s/detail/%s/%s" % (
                    self._app.shotgun.base_url,
                    sg_link["type"],
                    sg_link["id"],
                ))
        subject, body = summary.get_report(title, url_links)
        contents = "%s\n%s" % (description, body)
        data = {
            "project": self._project,
            "subject": subject,
            "content": contents,
            "note_links": [self._sg_entity] + (sg_links if sg_links else []),
            "created_by": sender or None,  # Ensure we send None if we got an empty dict
            "user": sender or None,
            "addressings_to": to,

        }
        self._app.shotgun.create("Note", data)

    def create_sg_cut(self, title, description):
        """
        Create a new Cut in Shotgun, linked to the current SG Entity

        If a movie was provided, create a new Version from it, linked to the
        new SG Cut.

        Upload the EDL file onto the new SG Cut

        :param title: A string, the new SG Cut name
        :param description: A string, a description for the Cut
        """
        # Create a new Cut
        self._logger.info("Creating Cut %s ..." % title)
        # If start and end timecodes are not defined, we keep them as is,
        # so no value will be set when creating the Cut, avoiding to get a 'None'
        # string from str(None).
        # We convert them to string otherwise.
        tc_start = self._summary.timecode_start
        if tc_start is not None:
            tc_start = str(tc_start)
        tc_end = self._summary.timecode_end
        if tc_end is not None:
            tc_end = str(tc_end)
        # Get a revision number for this Cut, look for Cuts with the same name
        # linked to the same Entity
        sg_previous_cut = self._sg.find_one(
            "Cut",
            [["entity", "is", self._sg_entity], ["code", "is", title]],
            ["revision_number"],
            order=[{"field_name": "revision_number", "direction": "desc"}]
        )
        revision_number = 1
        if sg_previous_cut and sg_previous_cut["revision_number"]:
            revision_number = sg_previous_cut["revision_number"]+1

        cut_payload = {
            "project"             : self._project,
            "code"                : title,
            "entity"              : self._sg_entity,
            "fps"                 : float(self._edl.fps),
            "created_by"          : self._ctx.user,
            "updated_by"          : self._ctx.user,
            "description"         : description,
            "timecode_start_text" : tc_start,
            "timecode_end_text"   : tc_end,
            "duration"            : self._summary.duration,
            "revision_number"     : revision_number,
        }
        # Upload base layer media file to the new Cut record if it exists.
        if self._mov_file_path:
            # Create a version.
            version_name, _ = os.path.splitext(os.path.basename(self._mov_file_path))
            sg_version = self._sg.create(
                "Version", {
                    "project"            : self._project,
                    "code"               : version_name,
                    "entity"             : self._sg_entity,
                    "created_by"         : self._ctx.user,
                    "updated_by"         : self._ctx.user,
                    "description"        : "Base media layer imported with Cut: %s" % title,
                    "sg_first_frame"     : 1,
                    "sg_movie_has_slate" : False,
                    "sg_path_to_movie"   : self._mov_file_path
                },
                ["id"])
            # Upload media to the version.
            self._logger.info("Uploading movie...")
            self.progress_changed.emit(1)
            self._sg.upload(
                sg_version["type"],
                sg_version["id"],
                self._mov_file_path,
                "sg_uploaded_movie"
            )
            # Link the Cut to the version.
            cut_payload["version"] = {"type": "Version", "id": sg_version["id"]}
        sg_cut = self._sg.create(
            "Cut",
            cut_payload,
            ["id", "code"])
        # Upload edl file to the new Cut record.
        self._sg.upload(
            sg_cut["type"],
            sg_cut["id"],
            self._edl_file_path,
            "attachments"
        )
        return sg_cut

    def _get_shot_in_out_sg_data(self, head_in, cut_in, cut_out, tail_out):
        """
        Returns a dictionary with the data to update a Shot in/out values
        in Shotgun from the given values

        :param head_in: Shot head in value to set
        :param cut_in: Shot cut in value to set
        :param cut_out: Shot cut out value to set
        :param tail_out: Shot tail out value to set
        :returns: A SG data dictionary suitable for an update
        """
        # Note: smart_head_duration shouldn't have to be set (it should be
        # calculated automatically by Shotgun). When the bug in Shotgun is fixed
        # that prevents this from happening, we should stop setting this field.
        # Also note that setting smart_head_duration triggers the calculation
        # of smart_working_duration. So there is potentially a problem with
        # multiple fields, although it's likely these two problems are related.
        # Additionally you may notice we are NOT adding a +1 to the
        # smart_head_duration. This is to get the smart fields to act the same
        # as the normal CutItem fields. When this bug with smart fields is
        # worked out, we'll likely need to add the +1 to the smart_head_duration
        # calculation (if it's needed at all at that point). Also note that
        # smart_tail_duration does not need to be set here.
        if self._use_smart_fields:
            return {
                "smart_head_in": head_in,
                "smart_cut_in": cut_in,
                "smart_cut_out": cut_out,
                "smart_tail_out": tail_out
            }
        else:
            return {
                "sg_head_in": head_in,
                "sg_cut_in": cut_in,
                "sg_cut_out": cut_out,
                "sg_tail_out": tail_out,
                "sg_cut_duration": cut_out - cut_in + 1,
                "sg_working_duration": tail_out - head_in + 1
            }

    def update_sg_shots(self, update_shots):
        """
        Update Shots in Shotgun
        - Create them if needed

        If update_shots is true:
        - Change their status
        - Update cut in, cut out values

        :param update_shots: Boolean indicating whether or not Shot fields should be updated
        """
        if update_shots:
            self._logger.info("Updating Shots ...")
        else:
            self._logger.info("Creating new Shots ...")
        sg_batch_data = []
<<<<<<< HEAD
        post_create = {}
        # Loop over all shots that we need to create
=======
        # Loop over all Shots that we need to create
>>>>>>> 7f86922a
        for shot_name, items in self._summary.iteritems():
            # Retrieve values for the shot, and the Shot itself
            (sg_shot,
             min_cut_order,
             min_head_in,
             min_cut_in,
             max_cut_out,
             max_tail_out,
             shot_diff_type) = items.get_shot_values()
            self._logger.debug("Shot values for %s are %s" % (
                shot_name,
                str((min_cut_order,
                     min_head_in,
                     min_cut_in,
                     max_cut_out,
                     max_tail_out,
                     shot_diff_type)),
            ))
            # Cut diff types should be the same for all repeated entries except maybe for
            # rescan / cut changes. However, we do the same thing in both cases, so it doesn't
            # matter. Head in and tail out values can be evaluated on any repeated Shot
            # entry so we arbitrarily use the first entry
            cut_diff = items[0]

            # Skip entries where the Shot name couldn't be retrieved
            if shot_diff_type == _DIFF_TYPES.NO_LINK:
                pass
            elif shot_diff_type == _DIFF_TYPES.NEW:
                # We always create Shots if needed
                self._logger.info("Will create Shot %s for %s" % (
                    shot_name,
                    self.entity_name
                ))
                data = {
                    "project": self._project,
                    "code": cut_diff.name,
                    "updated_by": self._ctx.user,
                    "sg_cut_order": min_cut_order,
                }
                if self._sg_shot_link_field_name:
                    data[self._sg_shot_link_field_name] = self._sg_entity
                data.update(
                    self._get_shot_in_out_sg_data(
                        min_head_in,
                        min_cut_in,
                        max_cut_out,
                        max_tail_out,
                    )
                )
                # Smart fields do not behave as expected, so in preparation for
                # an update to a Shot not yet created, we store the Shot's data
                # in a dict that will later be used to update smart field values
                # in a specific order.
                if self._use_smart_fields:
                    post_create[data["code"]] = data
                sg_batch_data.append({
                    "request_type": "create",
                    "entity_type": "Shot",
                    "data": data
                })
            # We only update Shots if asked to do so
            elif update_shots:
                if shot_diff_type == _DIFF_TYPES.OMITTED:
                    # Add code in the update so it will be returned with batch results.
                    sg_batch_data.append({
                        "request_type": "update",
                        "entity_type": "Shot",
                        "entity_id": sg_shot["id"],
                        "data": {"code": sg_shot["code"],
                                 "sg_status_list": self._omit_status if self._update_shot_statuses
                                        else sg_shot["sg_status_list"]
                                 }
                    })
                elif shot_diff_type == _DIFF_TYPES.REINSTATED:
                    reinstate_status = self._user_settings.retrieve("reinstate_status")
                    if reinstate_status == "Previous Status":
                        # Find the most recent status change event log entry where the
                        # project and linked Shot code match the current project/shot
                        filters = [
                            ["project", "is", {"type": "Project", "id": self._project["id"]}],
                            ["event_type", "is", "Shotgun_Shot_Change"],
                            ["attribute_name", "is", "sg_status_list"],
                            ["entity.Shot.id", "is", sg_shot["id"]]
                        ]
                        fields = ["meta"]
                        event_log = self._sg.find_one("EventLogEntry", filters, fields, order=[
                            {"field_name": "created_at", "direction": "desc"}])
                        # Set the reinstate status value to the value previous to the
                        # event log entry
                        reinstate_status = event_log["meta"]["old_value"]
                    # Add code in the update so it will be returned with batch results.
                    data = {"code": sg_shot["code"],
                            "sg_cut_order": min_cut_order,
                            "sg_status_list": reinstate_status if self._update_shot_statuses
                            else sg_shot["sg_status_list"]
                            }
                    data.update(
                        self._get_shot_in_out_sg_data(
                            min_head_in,
                            min_cut_in,
                            max_cut_out,
                            max_tail_out,
                        )
                    )
                    # Smart fields do not behave as expected, this value must be
                    # set before other cut values to get the right effect.
                    if self._use_smart_fields:
                        sg_batch_data.append({
                            "request_type": "update",
                            "entity_type": "Shot",
                            "entity_id": sg_shot["id"],
                            "data": {"smart_head_duration": min_cut_in - min_head_in + 1}
                        })
                    sg_batch_data.append({
                        "request_type": "update",
                        "entity_type": "Shot",
                        "entity_id": sg_shot["id"],
                        "data": data
                    })
                else:
                    # Cut change or rescan or no change.
                    # Add code and status in the update so it will be returned
                    # with batch results.
                    data = {
                        "code": sg_shot["code"],
                        "sg_status_list": sg_shot["sg_status_list"],
                        "sg_cut_order": min_cut_order
                        }
                    data.update(
                        self._get_shot_in_out_sg_data(
                            min_head_in,
                            min_cut_in,
                            max_cut_out,
                            max_tail_out,
                        )
                    )
                    # Smart fields do not behave as expected, this value must be
<<<<<<< HEAD
                    # set before other cut values to get the right effect.
=======
                    # set before other cut values to get the right effetc
>>>>>>> 7f86922a
                    if self._use_smart_fields:
                        sg_batch_data.append({
                            "request_type": "update",
                            "entity_type": "Shot",
                            "entity_id": sg_shot["id"],
<<<<<<< HEAD
                            "data": {"smart_head_duration": min_cut_in - min_head_in + 1}
=======
                            "data": { "smart_head_duration": min_cut_in -  min_head_in + 1}
>>>>>>> 7f86922a
                        })
                    sg_batch_data.append({
                        "request_type": "update",
                        "entity_type": "Shot",
                        "entity_id": sg_shot["id"],
                        "data": data
                    })

        if sg_batch_data:
            sg_batch_data_update = []
            res = self._sg.batch(sg_batch_data)
            self._logger.info("Created/Updated %d shot(s)." % len(res))
            # Update cut_diffs with the new Shots
            for sg_shot in res:
                # Skip entries without a "code" key coming from the smart fields
                # workaround
                if "code" not in sg_shot:
                    continue
<<<<<<< HEAD
                shot_code = sg_shot["code"]
                # Smart fields do not behave as expected, so we gather data from
                # the current Shot to do a deferred and staggered update; first
                # we have to set the smart_head_duration field, and after that
                # we update the other fields. This is inefficient but necessary
                # and only happens when smart fields are used on newly created Shots.
                if self._use_smart_fields and sg_shot["code"] in post_create:
                    sg_batch_data_update.append({
                        "request_type": "update",
                        "entity_type": "Shot",
                        "entity_id": sg_shot["id"],
                        "data": {
                            "smart_head_duration": (
                                post_create[shot_code]["smart_cut_in"] - post_create[shot_code]["smart_head_in"])
                            }
                    })
                    sg_batch_data_update.append({
                        "request_type": "update",
                        "entity_type": "Shot",
                        "entity_id": sg_shot["id"],
                        "data": {
                            "smart_head_in": post_create[shot_code]["smart_head_in"],
                            "smart_cut_in": post_create[shot_code]["smart_cut_in"],
                            "smart_cut_out": post_create[shot_code]["smart_cut_out"],
                            "smart_tail_out": post_create[shot_code]["smart_tail_out"]
                        }
                    })
                shot_name = shot_code.lower()
=======
                shot_name = sg_shot["code"].lower()
>>>>>>> 7f86922a
                if shot_name not in self._summary:
                    raise RuntimeError(
                        "Created/Updated Shot %s, but couldn't retrieve it in our list" %
                        shot_name)
                for cut_diff in self._summary[shot_name]:
                    if cut_diff.sg_shot:
                        # Update with new values
                        cut_diff.sg_shot.update(sg_shot)
                    else:
                        cut_diff._sg_shot = sg_shot
        if sg_batch_data_update:
            # Do the deffered update of Shots for smart fields workaround.
            res = self._sg.batch(sg_batch_data_update)
            self._logger.info("Updated smart fields on %d shot(s)." % len(res))

    def _create_missing_sg_versions(self):
        """
        Create Versions in Shotgun for each Shot which needs one
        """
        # Helper method for easily creating Versions in SG for testing
        # This is not part of production specs, but very handy for developers
        self._logger.info("Updating versions ...")
        sg_batch_data = []
        for shot_name, items in self._summary.iteritems():
            requested_names = []
            for cut_diff in items:
                edit = cut_diff.edit
                if edit and not edit.get_sg_version() and edit.get_version_name():
                    version_name = edit.get_version_name().lower()
                    if version_name not in requested_names:
                        sg_batch_data.append({
                            "request_type": "create",
                            "entity_type": "Version",
                            "data": {
                                "project": self._project,
                                "code": edit.get_version_name(),
                                "entity": cut_diff.sg_shot,
                                "updated_by": self._ctx.user,
                                "created_by": self._ctx.user,
                            },
                            "return_fields": [
                                "entity.Shot.code",
                            ]
                        })
                        requested_names.append(version_name)
        if sg_batch_data:
            res = self._sg.batch(sg_batch_data)
            self._logger.info("Created %d new versions." % len(res))
            for shot_name, items in self._summary.iteritems():
                # Versions with same names are shared for repeated Shots
                sg_versions = {}
                for cut_diff in items:
                    edit = cut_diff.edit
                    if edit and not edit.get_sg_version():
                        version_name = edit.get_version_name().lower()
                        if version_name not in sg_versions:
                            # Creation order should match
                            sg_version = res.pop(0)
                            if sg_version["code"].lower() != version_name:
                                raise RuntimeError("Version mismatch, expected %s got %s" % (
                                    version_name, sg_version["code"].lower()
                                ))
                            sg_versions[sg_version["code"].lower()] = sg_version
                        cut_diff.set_sg_version(sg_versions[version_name])

    def create_sg_cut_items(self, sg_cut):
        """
        Create the CutItems in Shotgun, linked to the given Cut

        :param sg_cut: A SG Cut dictionary
        """
        # Loop through all edits and create CutItems for them
        self._logger.info("Creating Cut Items...")
        sg_batch_data = []
        for shot_name, items in self._summary.iteritems():
            for cut_diff in items:
                edit = cut_diff.edit
                if edit:
                    # note: since we're calculating these values from timecode which is
                    # inclusive, we have to make it exclusive when going to frames
                    edit_in = edit.record_in.to_frame() - self._summary.edit_offset + 1
                    edit_out = edit.record_out.to_frame() - self._summary.edit_offset
                    sg_batch_data.append({
                        "request_type": "create",
                        "entity_type": "CutItem",
                        "data": {
                            "project": self._project,
                            "code": edit.reel_name,
                            "cut": sg_cut,
                            "description": ", ".join(cut_diff.reasons),
                            "cut_order": edit.id,
                            "timecode_cut_item_in_text": str(edit.source_in),
                            "timecode_cut_item_out_text": str(edit.source_out),
                            "timecode_edit_in_text": str(edit.record_in),
                            "timecode_edit_out_text": str(edit.record_out),
                            "cut_item_in": cut_diff.new_cut_in,
                            "cut_item_out": cut_diff.new_cut_out,
                            "edit_in": edit_in,
                            "edit_out": edit_out,
                            "cut_item_duration": cut_diff.new_cut_out - cut_diff.new_cut_in + 1,
                            "shot": cut_diff.sg_shot,
                            "version": cut_diff.sg_version,
                            "created_by": self._ctx.user,
                            "updated_by": self._ctx.user,
                        }
                    })
        if sg_batch_data:
            self._sg.batch(sg_batch_data)<|MERGE_RESOLUTION|>--- conflicted
+++ resolved
@@ -1171,12 +1171,8 @@
         else:
             self._logger.info("Creating new Shots ...")
         sg_batch_data = []
-<<<<<<< HEAD
         post_create = {}
-        # Loop over all shots that we need to create
-=======
         # Loop over all Shots that we need to create
->>>>>>> 7f86922a
         for shot_name, items in self._summary.iteritems():
             # Retrieve values for the shot, and the Shot itself
             (sg_shot,
@@ -1314,21 +1310,13 @@
                         )
                     )
                     # Smart fields do not behave as expected, this value must be
-<<<<<<< HEAD
                     # set before other cut values to get the right effect.
-=======
-                    # set before other cut values to get the right effetc
->>>>>>> 7f86922a
                     if self._use_smart_fields:
                         sg_batch_data.append({
                             "request_type": "update",
                             "entity_type": "Shot",
                             "entity_id": sg_shot["id"],
-<<<<<<< HEAD
                             "data": {"smart_head_duration": min_cut_in - min_head_in + 1}
-=======
-                            "data": { "smart_head_duration": min_cut_in -  min_head_in + 1}
->>>>>>> 7f86922a
                         })
                     sg_batch_data.append({
                         "request_type": "update",
@@ -1347,7 +1335,6 @@
                 # workaround
                 if "code" not in sg_shot:
                     continue
-<<<<<<< HEAD
                 shot_code = sg_shot["code"]
                 # Smart fields do not behave as expected, so we gather data from
                 # the current Shot to do a deferred and staggered update; first
@@ -1376,9 +1363,6 @@
                         }
                     })
                 shot_name = shot_code.lower()
-=======
-                shot_name = sg_shot["code"].lower()
->>>>>>> 7f86922a
                 if shot_name not in self._summary:
                     raise RuntimeError(
                         "Created/Updated Shot %s, but couldn't retrieve it in our list" %
