--- conflicted
+++ resolved
@@ -373,7 +373,8 @@
         self._counts = defaultdict(int)
         self._rescans_count = 0
         self._logger = get_logger()
-
+        import logging
+        self._logger.setLevel(logging.DEBUG)
         self._app = sgtk.platform.current_bundle()
         user_settings = self._app.user_settings
 
@@ -520,29 +521,10 @@
                 )
         count = len(self._cut_diffs[old_shot_key])
         if count == 0:
-<<<<<<< HEAD
-            self._logger.debug("No more entry for old shot key %s" % old_shot_key)
+            self._logger.debug("No more entries for old shot key %s" % old_shot_key)
             self._logger.debug("Discarding list for old shot key %s" % old_shot_key)
             # We can discard the list for this shot
             del self._cut_diffs[old_shot_key]
-=======
-            self._logger.debug("No more entries for old Shot key %s" % old_shot_key)
-            # If we have a SG shot, it is now an omitted one
-            if cut_diff.sg_shot:
-                self._logger.debug("Adding omitted entry for old Shot key %s" % old_shot_key)
-                sg_shot = cut_diff.sg_shot
-                sg_cut_item = cut_diff.sg_cut_item
-                self.add_cut_diff(
-                    sg_shot["code"],
-                    sg_shot=sg_shot,
-                    edit=None,
-                    sg_cut_item=sg_cut_item,
-                )
-            else:
-                self._logger.debug("Discarding list for old Shot key %s" % old_shot_key)
-                # We can discard the list for this Shot
-                del self._cut_diffs[old_shot_key]
->>>>>>> ea6c714b
         elif count == 1:
             self._logger.debug("Single entry for old Shot key %s" % old_shot_key)
             # This guy is alone now, so not repeated
@@ -561,7 +543,6 @@
             for cdiff in self._cut_diffs[new_shot_key]:
                 self._logger.debug("%s %s %s %s" % cdiff.summary())
             count = len(self._cut_diffs[new_shot_key])
-<<<<<<< HEAD
             self._logger.debug("%d Entrie(s) for new shot key %s" % (count, new_shot_key))
             # Check if there is some omitted entries (no edit) which we should
             # replace, and choose to best one to replace
@@ -591,19 +572,6 @@
                 # we are replacing
                 cut_diff.set_sg_shot(best_cdiff.sg_shot)
                 cut_diff.set_sg_cut_item(best_cdiff.sg_cut_item)
-=======
-            self._logger.debug("%d Entrie(s) for new Shot key %s" % (count, new_shot_key))
-            if count == 1 and not self._cut_diffs[new_shot_key][0].edit:
-                self._logger.debug("Single omitted entry for new Shot key %s" % new_shot_key)
-                # If only one entry, that could be an omitted Shot (no edit)
-                # in that case the Shot is not omitted anymore
-                cdiff = self._cut_diffs[new_shot_key].pop()
-                self.delete_cut_diff.emit(cdiff)
-                # Recompute totals with the removed Cut diff
-                self.cut_diff_type_changed(cdiff, cdiff.diff_type, None)
-                cut_diff.set_sg_shot(cdiff.sg_shot)
-                cut_diff.set_sg_cut_item(cdiff.sg_cut_item)
->>>>>>> ea6c714b
                 if cut_diff.edit:
                     cut_diff.set_sg_version(best_cdiff.sg_version)
                 self._cut_diffs[new_shot_key].append(cut_diff)
@@ -623,19 +591,6 @@
                 for cdiff in self._cut_diffs[new_shot_key]:
                     cdiff.set_repeated(True)
         else:
-<<<<<<< HEAD
-=======
-            # new_shot_key not already in self._cut_diffs
-            fields = [
-                "code",
-                "sg_status_list",
-                "sg_cut_order",
-                "sg_cut_in",
-                "sg_cut_out",
-                "sg_head_in",
-                "sg_tail_out"
-            ]
->>>>>>> ea6c714b
             existing_linked_shot = self._app.shotgun.find_one(
                 "Shot",
                 [
