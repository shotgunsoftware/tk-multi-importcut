# Copyright (c) 2016 Shotgun Software Inc.
#
# CONFIDENTIAL AND PROPRIETARY
#
# This work is provided "AS IS" and subject to the Shotgun Pipeline Toolkit
# Source Code License included in this distribution package. See LICENSE.
# By accessing, using, copying or modifying this work you indicate your
# agreement to the Shotgun Pipeline Toolkit Source Code License. All rights
# not expressly granted therein are reserved by Shotgun Software Inc.

import sgtk
from collections import defaultdict

# by importing QT from sgtk rather than directly, we ensure that
# the code will be compatible with both PySide and PyQt.
from sgtk.platform.qt import QtCore
from .cut_diff import CutDiff, _DIFF_TYPES
from .logger import get_logger
from .constants import _SHOT_FIELDS

# Some counts are per Shot, some others per edits
# As a rule of thumb, everything which directly affects the Shot is per
# Shot:
# - Creation of new Shots (NEW)
# - Omission of existing Shots (OMITTED)
# - Re-enabling existing Shots (REINSTATED)
# - Need for a rescan (RESCAN)
# On the other hand, in and out point changes, some repeated Shots being
# added or removed are counted per item and are considered CUT_CHANGES
_PER_SHOT_TYPE_COUNTS = [
    _DIFF_TYPES.NEW,
    _DIFF_TYPES.OMITTED,
    _DIFF_TYPES.REINSTATED,
    _DIFF_TYPES.RESCAN
]

# Template used by summary report
_BODY_REPORT_FORMAT = """
%s
Links : %s

The changes in %s are as follows:

%d New Shots
%s

%d Omitted Shots
%s

%d Reinstated Shot
%s

%d Cut Changes
%s

%d Rescan Needed
%s

"""


class ShotCutDiffList(list):
    """
    A list of cut differences for a given Shot. Minimum and maximum values
    are computed when adding / removing entries. These values are used to deal
    with repeated shots, that is, shots which appear more than once in the Cut.

    List of CutDiffs is typically stored in a dictionary where keys are Shot names
    """
    def __init__(self, cut_diff, *args, **kwargs):
        """
        Instantiate a new list with a single value

        :param cut_diff: A CutDiff instance
        :param args: An arbitrary list of parameters
        :param kwargs: An arbitrary dictionary of parameters
        """
        super(ShotCutDiffList, self).__init__(*args, **kwargs)
        self._logger = get_logger()
        # Defines default attributes
        self._reset_min_and_max()
        # Values above are populated in the append call below
        self.append(cut_diff)

    def _reset_min_and_max(self):
        """
        Reset values used to handle repeated shots min and max
        """
        # From a previous Cut
        self._min_tc_cut_in = None
        self._max_tc_cut_out = None
        self._earliest_entry = None
        self._last_entry = None
        # From the new edit values
        self._new_min_tc_cut_in = None
        self._new_max_tc_cut_out = None
        self._new_earliest_entry = None
        self._new_last_entry = None

    def append(self, cut_diff):
        """
        Add the given Cut difference to our list, recompute min and max values

        :param cut_diff: A CutDiff instance
        """
        super(ShotCutDiffList, self).append(cut_diff)
        self._update_min_and_max(cut_diff)
        cut_diff.set_siblings(self)
        if cut_diff == self._earliest_entry or cut_diff == self._last_entry:
            # We need to recompute in and out for all entries
            for cdiff in self:
                self._update_min_and_max(cdiff)

    def remove(self, cut_diff):
        """
        Remove the given Cut difference from our list, recompute min and max values

        :param cut_diff: A CutDiff instance
        """
        cut_diff.set_siblings(None)
        super(ShotCutDiffList, self).remove(cut_diff)
        # Reset our internal values
        self._reset_min_and_max()
        # And recompute them from what is left
        for cdiff in self:
            self._update_min_and_max(cdiff)

    @property
    def earliest(self):
        """
        Return the entry with the earliest tc cut in from our list

        :returns: A CutDiff instance, or None
        """

        # We might have a mix of omitted edits (no new value) and non omitted edits
        # (with new values) in our list. If we have at least one entry which is
        # not omitted (has new value) we consider entries with new values, so we
        # will consider omitted edits only if all edits are omitted

        if self._new_earliest_entry:
            return self._new_earliest_entry
        return self._earliest_entry

    @property
    def last(self):
        """
        Return the entry with last tc cut out from out list

        :returns: A CutDiff instance, or None
        """

        # We might have a mix of omitted edits (no new value) and non omitted edits
        # (with new values) in our list. If we have at least one entry which is
        # not omitted (has new value) we consider entries with new values, so we
        # will consider omitted edits only if all edits are omitted

        if self._new_last_entry:
            return self._new_last_entry
        return self._last_entry

    @property
    def min_tc_cut_in(self):
        """
        Return the earliest cut in timecode

        :returns: A Timecode
        """
        if self._new_min_tc_cut_in is not None:
            return self._new_min_tc_cut_in
        return self._min_tc_cut_in

    @property
    def min_cut_in(self):
        """
        Return the cut in for the earliest entry in the list

        :returns: A frame number as an integer
        """
        if self._new_earliest_entry:
            return self._new_earliest_entry.new_cut_in
        return self._earliest_entry.cut_in

    @property
    def max_tc_cut_out(self):
        """
        Return the maximum cut out timecode

        :returns: A Timecode
        """
        if self._new_max_tc_cut_out is not None:
            return self._new_max_tc_cut_out
        return self._max_tc_cut_out

    @property
    def max_cut_out(self):
        """
        Return the cut out for the last entry in this list

        :returns: A frame number as an integer
        """
        if self._new_last_entry:
            return self._new_last_entry.new_cut_out
        return self._last_entry.cut_out

    def get_shot_values(self):
        """
        Loop over our Cut diff list and return values which should be set on the
        Shot.

        The Shot difference type can be different from individual Cut difference
        types, for example a new edit can be added, but the Shot itself is not
        new.

        Return a tuple with :
        - A SG Shot dictionary or None
        - The smallest cut order
        - The earliest head in
        - The earliest cut in
        - The last cut out
        - The last tail out
        - The Shot difference type

        :returns: A tuple
        """
        min_cut_order = None
        min_head_in = None
        min_cut_in = None
        max_cut_out = None
        max_tail_out = None
        sg_shot = None
        shot_diff_type = None
        # Do a first pass with all entries to get min and max
        for cut_diff in self:
            if sg_shot is None and cut_diff.sg_shot:
                sg_shot = cut_diff.sg_shot
            edit = cut_diff.edit
            if edit and (min_cut_order is None or edit.id < min_cut_order):
                min_cut_order = edit.id
            if cut_diff.new_head_in is not None and (
                min_head_in is None or cut_diff.new_head_in < min_head_in):
                    min_head_in = cut_diff.new_head_in
            if cut_diff.new_cut_in is not None and (
                min_cut_in is None or cut_diff.new_cut_in < min_cut_in):
                    min_cut_in = cut_diff.new_cut_in
            if cut_diff.new_cut_out is not None and (
                max_cut_out is None or cut_diff.new_cut_out > max_cut_out):
                    max_cut_out = cut_diff.new_cut_out
            if cut_diff.new_tail_out is not None and (
                max_tail_out is None or cut_diff.new_tail_out > max_tail_out):
                    max_tail_out = cut_diff.new_tail_out
        # We do a second pass for the Shot difference type, as we might stop
        # iteration at some point. Given that the number of duplicated shots is
        # usually low, there shouldn't be a big performance hit in iterating twice
        for cut_diff in self:
            # Special cases for diff type:
            # - A Shot is NO_LINK if any of its items is NO_LINK (should be all of them)
            # - A Shot is OMITTED if all its items are OMITTED
            # - A Shot is NEW if any of its items is NEW (should be all of them)
            # - A Shot is REINSTATED if at least one of its items is REINSTATED (should
            #       be all of them)
            # - A Shot needs RESCAN if any of its items need RESCAN
            cut_diff_type = cut_diff.diff_type
            if cut_diff_type in [
                _DIFF_TYPES.NO_LINK,
                _DIFF_TYPES.NEW,
                _DIFF_TYPES.REINSTATED,
                _DIFF_TYPES.OMITTED,
                _DIFF_TYPES.RESCAN
            ]:
                shot_diff_type = cut_diff_type
                # Can't be changed by another entry, no need to loop further
                break

            if cut_diff_type == _DIFF_TYPES.OMITTED_IN_CUT:
                # Could be a repeated Shot entry removed from the Cut
                # or really the whole Shot being removed
                if shot_diff_type is None:
                    # Set initial value
                    shot_diff_type = _DIFF_TYPES.OMITTED
                elif shot_diff_type == _DIFF_TYPES.NO_CHANGE:
                    shot_diff_type = _DIFF_TYPES.CUT_CHANGE
                else:
                    # Shot is already with the right state, no need to do anything
                    pass

            elif cut_diff_type == _DIFF_TYPES.NEW_IN_CUT:
                shot_diff_type = _DIFF_TYPES.CUT_CHANGE
            else:    # _DIFF_TYPES.NO_CHANGE, _DIFF_TYPES.CUT_CHANGE
                if shot_diff_type is None:
                    # initial value
                    shot_diff_type = cut_diff_type
                elif shot_diff_type != cut_diff_type:
                    # If different values fall back to CUT_CHANGE
                    # If values are identical, do nothing
                    shot_diff_type = _DIFF_TYPES.CUT_CHANGE
        # Having _OMITTED_IN_CUT here means that all entries were _OMITTED_IN_CUT
        # so the whole Shot is _OMITTED
        if shot_diff_type == _DIFF_TYPES.OMITTED_IN_CUT:
            shot_diff_type = _DIFF_TYPES.OMITTED
        return (
            sg_shot,
            min_cut_order,
            min_head_in,
            min_cut_in,
            max_cut_out,
            max_tail_out,
            shot_diff_type,
        )

    def _update_min_and_max(self, cut_diff):
        """
        Update min and max values from the given Cut difference

        :param cut_diff: A CutDiff instance
        """
        tc_cut_in = cut_diff.tc_cut_in
        if tc_cut_in is not None and (
            self._min_tc_cut_in is None or tc_cut_in.to_frame() < self._min_tc_cut_in.to_frame()):
                self._min_tc_cut_in = tc_cut_in
                self._earliest_entry = cut_diff
        tc_cut_out = cut_diff.tc_cut_out
        if tc_cut_out is not None and (
            self._max_tc_cut_out is None or tc_cut_out.to_frame() > self._max_tc_cut_out.to_frame()):
                self._max_tc_cut_out = tc_cut_out
                self._last_entry = cut_diff

        tc_cut_in = cut_diff.new_tc_cut_in
        if tc_cut_in is not None and (
            self._new_min_tc_cut_in is None or tc_cut_in.to_frame() < self._new_min_tc_cut_in.to_frame()):
                self._new_min_tc_cut_in = tc_cut_in
                self._new_earliest_entry = cut_diff
        tc_cut_out = cut_diff.new_tc_cut_out
        if tc_cut_out is not None and (
            self._new_max_tc_cut_out is None or tc_cut_out.to_frame() > self._new_max_tc_cut_out.to_frame()):
                self._new_max_tc_cut_out = tc_cut_out
                self._new_last_entry = cut_diff


class CutSummary(QtCore.QObject):
    """
    A list of Cut differences, stored in CutDiff instances
    
    CutDiffs are organised in a dictionary where keys are Shot names, allowing
    to group together entries for the same Shots
    """
    # Emitted when a new CutDiff was added to the summary
    new_cut_diff = QtCore.Signal(CutDiff)
    # Emitted when totals per diff type changed
    totals_changed = QtCore.Signal()
    # Emitted when a CutDiff was removed from the summary
    delete_cut_diff = QtCore.Signal(CutDiff)

    def __init__(
            self,
            sg_project,
            sg_entity,
            sg_shot_link_field_name,
            tc_edit_in=None,
            tc_edit_out=None,
            ):
        """
        Create a new empty CutSummary

        Two timecodes can be given to define the whole edit range. If given, an
        offset will be available so when creating CutItems all edit timecodes can
        be 00:00:00:00 based, instead of being kept absolute.
        
        A Shotgun Project is needed, as it might differ from the current context
        Project, if the user picked another one.

        The Shotgun Entity can be a Scene, a Sequence, or any other Shot container.
        It is the Entity the Cut is related to

        :param sg_project: A SG Project dictionary
        :param sg_entity: A SG Entity dictionary
        :param sg_shot_link_field_name: The name of the field used to link Shots
                                        to the SG Entity
        :param tc_edit_in: A Timecode instance, the very first edit timecode in
        :param tc_edit_out: A Timecode instance, the very last edit timecode out
        """
        super(CutSummary, self).__init__()
        self._cut_diffs = {}
<<<<<<< HEAD
        self._total_count = 0
        self._counts = {}
=======
        # Use a defaultdict so we don't have to worry about key existence
        self._counts = defaultdict(int)
        self._rescans_count = 0
>>>>>>> 2663c6bd
        self._logger = get_logger()
        self._app = sgtk.platform.current_bundle()
        user_settings = self._app.user_settings

        self._omit_statuses = [user_settings.retrieve("omit_status")]

        self._tc_start = tc_edit_in
        self._tc_end = tc_edit_out
        self._sg_project = sg_project
        self._sg_entity = sg_entity
        self._sg_shot_link_field_name = sg_shot_link_field_name
        self._edit_offset = 0
        self._duration = 0
        if self._tc_start is not None:
            self._edit_offset = tc_edit_in.to_frame()
            if self._tc_end is not None:
                # TC in is inclusive, TC out is exclusive, the real formula would be
                # duration = tc_out - 1 - tc_in + 1
                # so we simplify it by not adding and subtracting 1
                # and reuse the frame conversion computed for the edit offset
                self._duration = tc_edit_out.to_frame() - self._edit_offset

        self._logger.info("Edit offset %s, duration %s" % (self._edit_offset, self._duration))

    @property
    def timecode_start(self):
        """
        Return the very first edit timecode in

        :returns: A Timecode or None
        """
        return self._tc_start

    @property
    def timecode_end(self):
        """
        Return the very last edit timecode out

        :returns: A Timecode or None
        """
        return self._tc_end

    @property
    def duration(self):
        """
        Return the duration of the edit

        :returns: A frame count as an integer
        """
        return self._duration

    @property
    def edit_offset(self):
        """
        Return an offset to rebase all edit timecodes to 00:00:00:00

        :returns: A frame count as an integer
        """
        return self._edit_offset

    def add_cut_diff(self, shot_name, sg_shot=None, edit=None, sg_cut_item=None):
        """
        Add a new Cut difference to this summary

        :param shot_name: Shot name, as a string
        :param sg_shot: An optional Shot, as a dictionary retrieved from Shotgun
        :param edit: An optional CutEdit object
        :param sg_cut_item: An optional Cut Item, as a dictionary retrieved from Shotgun
        :return: A new CutDiff instance
        """
        if sg_shot is None and edit is None and sg_cut_item is None:
            raise ValueError("At least one of the Shot, Edit or CutItem must be specified")

        cut_diff = CutDiff(
            shot_name,
            sg_shot=sg_shot,
            edit=edit,
            sg_cut_item=sg_cut_item
        )
        cut_diff.name_changed.connect(self.cut_diff_name_changed)
        cut_diff.type_changed.connect(self.cut_diff_type_changed)
        # Force a lowercase key to make Shot names case-insensitive. Shot names
        # we retrieve from EDLs may be uppercase, but actual SG Shots may be
        # lowercase.
        # We might not have a valid Shot name if we have an edit without any
        # Shot name or Version name. To avoid considering all these entries
        # as repeated shots we forge a key based on the cut order.
        shot_key = shot_name.lower() if shot_name else "_no_shot_name_%s" % cut_diff.new_cut_order
        if shot_key in self._cut_diffs:
            self._cut_diffs[shot_key].append(cut_diff)
            if len(self._cut_diffs[shot_key]) > 1:
                for cdiff in self._cut_diffs[shot_key]:
                    cdiff.set_repeated(True)
        else:
            self._cut_diffs[shot_key] = ShotCutDiffList(cut_diff)
            cut_diff.set_repeated(False)
<<<<<<< HEAD
=======
        diff_type = cut_diff.diff_type
        # Some counts are per Shot, some others per edits, so only update some
        # of them if the new entry is not repeated
        if diff_type not in _PER_SHOT_TYPE_COUNTS or not cut_diff.repeated:
            self._counts[diff_type] += 1
>>>>>>> 2663c6bd

        diff_type = cut_diff.diff_type
        self._recompute_counts()
        self.new_cut_diff.emit(cut_diff)
        return cut_diff

    @QtCore.Slot(CutDiff, str, str)
    def cut_diff_name_changed(self, cut_diff, old_name, new_name):
        """
        Handle Cut diff (Shot) name changes

        When a CutDiff name is changed, we need to link it to the right Shot. This
        can change its "repeated" property, if we are already holding an entry for
        this Shot, which in turn can change the DiffType we are dealing with.
        
        We need to unlink it as well from the Shot associated with the previous name, 
        leading to similar changes for entries associated with this Shot, if any.

        Whether or not the name can be edited is controlled by CutDiff.is_name_editable.
        At the very least, the CutDiff should have a valid Edit: we don't rename
        entries from a previous import.

        :param cut_diff: A CutDiff instance
        :param old_name: A string, the CutDiff previous name
        :param new_name: A string, the CutDiff new name
        """

        # Only CutDiff with a valid edit should be allowed to be renamed.
        # This is checked in CutDiff.is_name_editable, however, re-iterate
        # the check here, so coders know what to expect
        if not cut_diff.edit:
            raise RuntimeError(
                "%s does not have a a valid edit and can't be renamed" % cut_diff.name
            )

        # We might have empty names here. To avoid considering all entries
        # with no name as repeated shots we forge a key based on the cut order.
        new_shot_key = new_name.lower() if new_name else "_no_shot_name_%s" % cut_diff.new_cut_order
        old_shot_key = old_name.lower() if old_name else "_no_shot_name_%s" % cut_diff.new_cut_order
        if new_shot_key == old_shot_key:
            return

        # Remove it from our internal Shot / cut_diff dictionary
        if old_shot_key not in self._cut_diffs:
            raise RuntimeError("Can't retrieve Shot %s in internal list" % old_shot_key)
        self._cut_diffs[old_shot_key].remove(cut_diff)
        # If we have a SG shot, and a CutItem, it is now an omitted one
        if cut_diff.sg_cut_item and cut_diff.sg_shot:
            self._logger.debug("Adding omitted entry for old shot key %s" % old_shot_key)
            sg_shot = cut_diff.sg_shot
            sg_cut_item = cut_diff.sg_cut_item
            self.add_cut_diff(
                sg_shot["code"],
                sg_shot=sg_shot,
                edit=None,
                sg_cut_item=sg_cut_item,
            )
        count = len(self._cut_diffs[old_shot_key])
        if count == 0:
            self._logger.debug("No more entries for old shot key %s" % old_shot_key)
            self._logger.debug("Discarding list for old shot key %s" % old_shot_key)
            # We can discard the list for this shot
            del self._cut_diffs[old_shot_key]
        elif count == 1:
            self._logger.debug("Single entry for old Shot key %s" % old_shot_key)
            # This guy is alone now, so not repeated
            self._cut_diffs[old_shot_key][0].set_repeated(False)

        # If the Cut diff was repeated, default back to non repeated
        if cut_diff.repeated:
            cut_diff.set_repeated(False)

        # These are not valid anymore
        cut_diff.set_sg_shot(None)
        cut_diff.set_sg_cut_item(None)

        # Add it back with the new name
        if new_shot_key in self._cut_diffs:
            for cdiff in self._cut_diffs[new_shot_key]:
                self._logger.debug("%s %s %s %s" % cdiff.summary())
            count = len(self._cut_diffs[new_shot_key])
            self._logger.debug("%d Entrie(s) for new shot key %s" % (count, new_shot_key))
            # Check if there is some omitted entries (no edit) which we should
            # replace, and choose to best one to replace
            matching_omit_entries = [
                x for x in self._cut_diffs[new_shot_key] if not x.edit
            ]
            self._logger.debug("Potential matches: %s" % matching_omit_entries)
            if matching_omit_entries:
                # Loop over candidates and choose the best one
                best_cdiff = None
                best_score = -1
                for cdiff in matching_omit_entries:
                    score = cut_diff.get_matching_score(cdiff)
                    if best_cdiff is None or score > best_score:
                        best_cdiff = cdiff
                        best_score = score
                self._logger.debug(
                    "Found omitted entry for new shot key %s: %s" % (
                        new_shot_key, str(best_cdiff)
                ))
                # Remove the chosen CutDiff
                self._cut_diffs[new_shot_key].remove(best_cdiff)
                self.delete_cut_diff.emit(best_cdiff)
                # Recompute totals with the removed cut diff
                self.cut_diff_type_changed(best_cdiff, best_cdiff.diff_type, None)
                # And add the edited CutDiff, reusing some data of the CutDiff
                # we are replacing
                cut_diff.set_sg_shot(best_cdiff.sg_shot)
                cut_diff.set_sg_cut_item(best_cdiff.sg_cut_item)
                if cut_diff.edit:
                    cut_diff.set_sg_version(best_cdiff.sg_version)
                self._cut_diffs[new_shot_key].append(cut_diff)
                if count > 1:
                    # If the Shot is repeated, flag the edited CutDiff as repeated
                    try:
                        cut_diff.set_repeated(True)
                    except TypeError, e:
                        # Adding some extra debug information here, because a lot
                        # of edge cases exist when editing shot names for repeated
                        # shots
                        self._logger.debug("%s".join(cut_diff.summary()))
                        self._logger.debug(str(self._cut_diffs[new_shot_key]))
                        raise
            else:
                self._logger.debug("Adding new entry for new Shot key %s" % new_shot_key)
                # SG Shot is shared by all entries in this list
                cdiff = self._cut_diffs[new_shot_key][0]
                cut_diff.set_sg_shot(cdiff.sg_shot)
                cut_diff.set_sg_version(cdiff.sg_version)
                # Append and flag everything as repeated
                self._cut_diffs[new_shot_key].append(cut_diff)
                for cdiff in self._cut_diffs[new_shot_key]:
                    cdiff.set_repeated(True)
        else:
            existing_linked_shot = self._app.shotgun.find_one(
                "Shot", [
                    ["project", "is", self._sg_project],
                    [self._sg_shot_link_field_name, "is", self._sg_entity],
                    ["code", "is", new_name]
                ],
                _SHOT_FIELDS
            )
            if existing_linked_shot:
                # Link to the first Shot found in the linked Entity whose name matches new_name
                cut_diff.set_sg_shot(existing_linked_shot)
            else:
                # Link to the first Shot found whose name matches new_name
                existing_unlinked_shot = self._app.shotgun.find_one(
                    "Shot", [
                        ["project", "is", self._sg_project], ["code", "is", new_name]
                    ],
                    _SHOT_FIELDS
                )
                if existing_unlinked_shot:
                    cut_diff.set_sg_shot(existing_unlinked_shot)
            self._logger.debug("Creating single entry for new Shot key %s" % new_shot_key)
            self._cut_diffs[new_shot_key] = ShotCutDiffList(cut_diff)
        cut_diff.check_and_set_changes()
        self._recompute_counts()

    @QtCore.Slot(CutDiff, int, int)
    def cut_diff_type_changed(self, cut_diff, old_type, new_type):
        """
        Recompute internal totals when a Cut diff type changed

        :param cut_diff: A CutDiff instance
        :param old_type: Previous diff type for the CutDiff instance
        :param new_type: New diff type for the CutDiff instance, or None if it
                         has been deleted
        :raises: RuntimeError if the old type is unknown
        """
        if old_type == new_type:
            return
        if old_type not in self._counts:
            # This can happen if the diff type changed when a cut_diff is added
            # with repeated shots
            self._logger.debug(
                "Couldn't retrieve Cut diff type %s in counts (new type : %s)" % (
                    old_type, new_type,
                )
            )
        else:
            self._counts[old_type] -= 1
            if self._counts[old_type] == 0:
                del self._counts[old_type]
<<<<<<< HEAD
        if new_type is not None:  # None is used when some cut diff are deleted
            if new_type in self._counts:
                self._counts[new_type] += 1
            else:
                self._counts[new_type] = 1

        if(old_type in [_DIFF_TYPES.OMITTED, _DIFF_TYPES.OMITTED_IN_CUT] and
            new_type not in [_DIFF_TYPES.OMITTED, _DIFF_TYPES.OMITTED_IN_CUT]):
            self._total_count += 1
        elif(old_type not in [_DIFF_TYPES.OMITTED, _DIFF_TYPES.OMITTED_IN_CUT] and
            new_type in [_DIFF_TYPES.OMITTED, _DIFF_TYPES.OMITTED_IN_CUT]):
            self._total_count += 1
=======
        if new_type is not None:  # None is used when some Cut diff are deleted
            self._counts[new_type] += 1
>>>>>>> 2663c6bd
        self.totals_changed.emit()

    @property
    def total_count(self):
        """
        Return the total number of entries

        :returns: An integer
        """
        return self._total_count

    @property
    def rescans_count(self):
        """
        Return the number of entries needing a rescan

        :returns: An integer
        """
        return self._counts.get(_DIFF_TYPES.RESCAN, 0)

    @property
    def repeated_count(self):
        """
        Return the number of entries which share their Shot with another entry

        :returns: An integer
        """
        return sum([len(self._cut_diffs[x]) for x in self._cut_diffs if len(self._cut_diffs[x]) > 1])

    def count_for_type(self, diff_type):
        """
        Return the number of entries for the given CutDiffType

        :param diff_type: A CutDiffType
        :returns: An integer
        """
        return self._counts.get(diff_type, 0)

    def edits_for_type(self, diff_type, just_earliest=False):
        """
        Iterate over CutDiff instances for the given CutDiffType

        :param diff_type: A CutDiffType
        :param just_earliest: Whether or not all matching CutDiff should be
                              returned or just the earliest(s)
        :yields: CutDiff instances
        """
        for name, items in self._cut_diffs.iteritems():
            for item in items:
                if item.interpreted_diff_type == diff_type and (not just_earliest or item.is_earliest()):
                    yield item

    def has_shot(self, shot_name):
        """
        Return True if there is already an entry in this summary for the given Shot

        :param shot_name: A Shot name, as a string
        :returns: True if the Shot is already known, False otherwise
        """
        return shot_name.lower() in self._cut_diffs

    def diffs_for_shot(self, shot_name):
        """
        Return the CutDiff(s) list for the given shot, if any.

        :param shot_name: A Shot name, as a string
        :returns: A list of CutDiffs
        """
        return self._cut_diffs.get(shot_name.lower())

    def _recompute_counts(self):
        """
        Recompute internal counts from Cut differences
        """
<<<<<<< HEAD
        self._counts = {}
        self._total_count = 0
        for shot, diff_list in self._cut_diffs.iteritems():
            _, _, _, _, _, _, shot_diff_type = diff_list.get_shot_values()
            if shot_diff_type in [
                _DIFF_TYPES.NEW,
                _DIFF_TYPES.OMITTED,
                _DIFF_TYPES.REINSTATED,
                _DIFF_TYPES.RESCAN
            ]:
                # We count these per shots
                if shot_diff_type in self._counts:
                    self._counts[shot_diff_type] += 1
                else:
                    self._counts[shot_diff_type] = 1
                # We don't want to include omitted entries in our total
                if shot_diff_type != _DIFF_TYPES.OMITTED:
                    self._total_count += 1
=======
        # Use a defaultdict so we don't have to worry about key existence
        self._counts = defaultdict(int)
        for k, v in self._cut_diffs.iteritems():
            _, _, _, _, _, _, shot_diff_type = v.get_shot_values()
            if shot_diff_type in _PER_SHOT_TYPE_COUNTS:
                # We count these per shots
                self._counts[shot_diff_type] += 1
>>>>>>> 2663c6bd
            else:
                # We count others per entries
                for cut_diff in diff_list:
                    # We don't use cut_diff.interpreted_type here, as it will
                    # loop over all siblings, repeated shots cases are handled
                    # with the shot_diff_type
                    diff_type = self._interpreted_diff_type(cut_diff.diff_type)
<<<<<<< HEAD
                    if diff_type in self._counts:
                        self._counts[diff_type] += 1
                    else:
                        self._counts[diff_type] = 1
                    # We don't want to include omitted entries in our total
                    if cut_diff.diff_type not in [
                        _DIFF_TYPES.OMITTED_IN_CUT, _DIFF_TYPES.OMITTED]:
                        self._total_count += 1
=======
                    self._counts[diff_type] += 1
        # Legacy thing: rescan count was once not handled with a diff type
        # so keep updating it until all references to it are removed from the
        # code
        self._rescans_count = self._counts.get(_DIFF_TYPES.RESCAN, 0)
>>>>>>> 2663c6bd
        self._logger.debug(str(self._counts))
        self.totals_changed.emit()

    def _interpreted_diff_type(self, diff_type):
        """
        Some difference types are grouped under a common type, return
        this group type for the given difference type

        :returns: A _DIFF_TYPES
        """
        if diff_type in [_DIFF_TYPES.NEW_IN_CUT, _DIFF_TYPES.OMITTED_IN_CUT]:
            return _DIFF_TYPES.CUT_CHANGE
        return diff_type

    def __len__(self):
        """
        Return the total number of CutDiff entries in this summary

        :returns: An integer
        """
        return sum([len(self._cut_diffs[k]) for k in self._cut_diffs], 0)

    def __iter__(self):
        """
        Iterate over shots for this summary

        :yields: Shot names, as strings
        """
        for name in self._cut_diffs.keys():
            yield name

    def __getitem__(self, key):
        """
        Return CutDiffs list for a given Shot

        :returns: A list of CutDiffs
        """
        return self._cut_diffs.get(key.lower())

    def iteritems(self):
        """
        Iterate over Shot names for this summary, yielding (name, CutDiffs list)
        tuple

        :yields: (name, CutDiffs list) tuples
        """
        for name, items in self._cut_diffs.iteritems():
            yield (name, items)

    def get_report(self, title, sg_links):
        """
        Build a text report for this summary, highlighting changes

        :param title: A title for the report
        :param sg_links: Shotgun URLs to display in the report as links
        :return: A (subject, body) tuple, as strings
        """
        # Body should look like this:
        # The changes in {Name of Cut/EDL} are as follows:
        #
        # 5 New Shots
        # HT0500
        # HT0510
        # HT0520
        # HT0530
        # HT0540
        #
        # 2 Omitted Shots
        # HT0050
        # HT0060
        #
        # 1 Reinstated Shot
        # HT0110
        #
        # 4 Cut Changes
        # HT0070 - Head extended 2 frs
        # HT0080 - Tail extended 6 frs
        # HT0090 - Tail trimmed 5 frs
        # HT0100 - Head extended 5 frs
        #
        # 1 Rescan Needed
        # HT0120 - Head extended 15 frs

        subject = "%s Cut Summary changes on %s" % (
            self._sg_entity["type"].title(),
            title
        )

        cut_changes_details = [
            "%s - %s" % (
                edit.name, ", ".join(edit.reasons)
            ) for edit in sorted(
                self.edits_for_type(_DIFF_TYPES.CUT_CHANGE),
                key=lambda x: x.new_cut_order
            )
        ]
        rescan_details = [
            "%s - %s" % (
                edit.name, ", ".join(edit.reasons)
            ) for edit in sorted(
                self.edits_for_type(_DIFF_TYPES.RESCAN),
                key=lambda x: x.new_cut_order
            )
        ]
        no_link_details = [
            edit.version_name or str(edit.new_cut_order) for edit in sorted(
                self.edits_for_type(_DIFF_TYPES.NO_LINK),
                key=lambda x: x.new_cut_order
            )
        ]
        body = _BODY_REPORT_FORMAT % (
            # Let the user know that something is potentially wrong
            "WARNING, following edits couldn't be linked to any Shot :\n%s\n" % (
                "\n".join(no_link_details)
            ) if no_link_details else "",
            # Urls
            " , ".join(sg_links),
            # Title
            title,
            # And then counts and lists per type of changes
            self.count_for_type(_DIFF_TYPES.NEW),
            "\n".join([
                edit.name for edit in sorted(
                    self.edits_for_type(_DIFF_TYPES.NEW, just_earliest=True),
                    key=lambda x: x.new_cut_order
                )
            ]),
            self.count_for_type(_DIFF_TYPES.OMITTED),
            "\n".join([
                edit.name for edit in sorted(
                    self.edits_for_type(_DIFF_TYPES.OMITTED, just_earliest=True),
                    key=lambda x: x.cut_order or -1
                )
            ]),
            self.count_for_type(_DIFF_TYPES.REINSTATED),
            "\n".join([
                edit.name for edit in sorted(
                    self.edits_for_type(_DIFF_TYPES.REINSTATED, just_earliest=True),
                    key=lambda x: x.new_cut_order
                )
            ]),
            self.count_for_type(_DIFF_TYPES.CUT_CHANGE),
            "\n".join(cut_changes_details),
            self.count_for_type(_DIFF_TYPES.RESCAN),
            "\n".join(rescan_details),
        )
        return subject, body<|MERGE_RESOLUTION|>--- conflicted
+++ resolved
@@ -381,14 +381,9 @@
         """
         super(CutSummary, self).__init__()
         self._cut_diffs = {}
-<<<<<<< HEAD
         self._total_count = 0
-        self._counts = {}
-=======
         # Use a defaultdict so we don't have to worry about key existence
         self._counts = defaultdict(int)
-        self._rescans_count = 0
->>>>>>> 2663c6bd
         self._logger = get_logger()
         self._app = sgtk.platform.current_bundle()
         user_settings = self._app.user_settings
@@ -485,14 +480,6 @@
         else:
             self._cut_diffs[shot_key] = ShotCutDiffList(cut_diff)
             cut_diff.set_repeated(False)
-<<<<<<< HEAD
-=======
-        diff_type = cut_diff.diff_type
-        # Some counts are per Shot, some others per edits, so only update some
-        # of them if the new entry is not repeated
-        if diff_type not in _PER_SHOT_TYPE_COUNTS or not cut_diff.repeated:
-            self._counts[diff_type] += 1
->>>>>>> 2663c6bd
 
         diff_type = cut_diff.diff_type
         self._recompute_counts()
@@ -679,12 +666,9 @@
             self._counts[old_type] -= 1
             if self._counts[old_type] == 0:
                 del self._counts[old_type]
-<<<<<<< HEAD
+
         if new_type is not None:  # None is used when some cut diff are deleted
-            if new_type in self._counts:
-                self._counts[new_type] += 1
-            else:
-                self._counts[new_type] = 1
+            self._counts[new_type] += 1
 
         if(old_type in [_DIFF_TYPES.OMITTED, _DIFF_TYPES.OMITTED_IN_CUT] and
             new_type not in [_DIFF_TYPES.OMITTED, _DIFF_TYPES.OMITTED_IN_CUT]):
@@ -692,10 +676,6 @@
         elif(old_type not in [_DIFF_TYPES.OMITTED, _DIFF_TYPES.OMITTED_IN_CUT] and
             new_type in [_DIFF_TYPES.OMITTED, _DIFF_TYPES.OMITTED_IN_CUT]):
             self._total_count += 1
-=======
-        if new_type is not None:  # None is used when some Cut diff are deleted
-            self._counts[new_type] += 1
->>>>>>> 2663c6bd
         self.totals_changed.emit()
 
     @property
@@ -770,34 +750,17 @@
         """
         Recompute internal counts from Cut differences
         """
-<<<<<<< HEAD
-        self._counts = {}
+        # Use a defaultdict so we don't have to worry about key existence
+        self._counts = defaultdict(int)
         self._total_count = 0
         for shot, diff_list in self._cut_diffs.iteritems():
             _, _, _, _, _, _, shot_diff_type = diff_list.get_shot_values()
-            if shot_diff_type in [
-                _DIFF_TYPES.NEW,
-                _DIFF_TYPES.OMITTED,
-                _DIFF_TYPES.REINSTATED,
-                _DIFF_TYPES.RESCAN
-            ]:
+            if shot_diff_type in _PER_SHOT_TYPE_COUNTS:
                 # We count these per shots
-                if shot_diff_type in self._counts:
-                    self._counts[shot_diff_type] += 1
-                else:
-                    self._counts[shot_diff_type] = 1
+                self._counts[shot_diff_type] += 1
                 # We don't want to include omitted entries in our total
                 if shot_diff_type != _DIFF_TYPES.OMITTED:
                     self._total_count += 1
-=======
-        # Use a defaultdict so we don't have to worry about key existence
-        self._counts = defaultdict(int)
-        for k, v in self._cut_diffs.iteritems():
-            _, _, _, _, _, _, shot_diff_type = v.get_shot_values()
-            if shot_diff_type in _PER_SHOT_TYPE_COUNTS:
-                # We count these per shots
-                self._counts[shot_diff_type] += 1
->>>>>>> 2663c6bd
             else:
                 # We count others per entries
                 for cut_diff in diff_list:
@@ -805,22 +768,11 @@
                     # loop over all siblings, repeated shots cases are handled
                     # with the shot_diff_type
                     diff_type = self._interpreted_diff_type(cut_diff.diff_type)
-<<<<<<< HEAD
-                    if diff_type in self._counts:
-                        self._counts[diff_type] += 1
-                    else:
-                        self._counts[diff_type] = 1
+                    self._counts[diff_type] += 1
                     # We don't want to include omitted entries in our total
                     if cut_diff.diff_type not in [
                         _DIFF_TYPES.OMITTED_IN_CUT, _DIFF_TYPES.OMITTED]:
                         self._total_count += 1
-=======
-                    self._counts[diff_type] += 1
-        # Legacy thing: rescan count was once not handled with a diff type
-        # so keep updating it until all references to it are removed from the
-        # code
-        self._rescans_count = self._counts.get(_DIFF_TYPES.RESCAN, 0)
->>>>>>> 2663c6bd
         self._logger.debug(str(self._counts))
         self.totals_changed.emit()
 
